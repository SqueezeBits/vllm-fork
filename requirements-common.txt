psutil
sentencepiece  # Required for LLaMA tokenizer.
numpy < 2.0.0
requests
tqdm
py-cpuinfo
transformers >= 4.43.2  # Required for Chameleon and Llama 3.1 hotfox.
tokenizers >= 0.19.1  # Required for Llama 3.
<<<<<<< HEAD
fastapi == 0.112.2 # Hardcoding this to workaround issue with new fastapi.
=======
protobuf # Required by LlamaTokenizer.
fastapi
>>>>>>> da1a844e
aiohttp
openai >= 1.40.0 # Ensure modern openai package (ensure types module present)
uvicorn[standard]
pydantic >= 2.8  # Required for OpenAI server.
pillow  # Required for image processing
prometheus_client >= 0.18.0
prometheus-fastapi-instrumentator >= 7.0.0
tiktoken >= 0.6.0  # Required for DBRX tokenizer
lm-format-enforcer == 0.10.6
outlines >= 0.0.43, < 0.1 # Requires torch >= 2.1.0
typing_extensions >= 4.10
filelock >= 3.10.4 # filelock starts to support `mode` argument from 3.10.4
partial-json-parser # used for parsing partial JSON outputs
pyzmq
msgspec
gguf == 0.9.1
importlib_metadata
mistral_common >= 1.3.4
pyyaml
six>=1.16.0; python_version > '3.11' # transitive dependency of pandas that needs to be the latest version for python 3.12<|MERGE_RESOLUTION|>--- conflicted
+++ resolved
@@ -6,12 +6,8 @@
 py-cpuinfo
 transformers >= 4.43.2  # Required for Chameleon and Llama 3.1 hotfox.
 tokenizers >= 0.19.1  # Required for Llama 3.
-<<<<<<< HEAD
-fastapi == 0.112.2 # Hardcoding this to workaround issue with new fastapi.
-=======
 protobuf # Required by LlamaTokenizer.
 fastapi
->>>>>>> da1a844e
 aiohttp
 openai >= 1.40.0 # Ensure modern openai package (ensure types module present)
 uvicorn[standard]
