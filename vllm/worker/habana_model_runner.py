--- conflicted
+++ resolved
@@ -125,83 +125,51 @@
     def __init__(self, model):
         self.model = model
 
-<<<<<<< HEAD
-    def _set_attn_bias(self, attn_metadata, batch_size, seq_len, device, dtype, chunked_prefill_enabled = False):
+    def _set_attn_bias(self, attn_metadata, batch_size, seq_len, device,
+                       dtype, chunked_prefill_enabled = False):
         prefill_metadata = attn_metadata.prefill_metadata
         if prefill_metadata is None:
             return attn_metadata
-        #FIXME: Restore alibi support
-        #if self.alibi_slopes is None:
-        if True:
-            if not chunked_prefill_enabled:
-                seq_len = seq_len // batch_size
-                seq_lens_t = prefill_metadata.seq_lens_tensor
-                len_mask = (torch.arange(0, seq_len, device=device, dtype=torch.int32)
-                            .view(1, seq_len)
-                            .ge(seq_lens_t.unsqueeze(-1))
-                            .view(batch_size, 1, 1, seq_len))
-                causal_mask = torch.triu(
-                    torch.ones((batch_size, 1, seq_len, seq_len), device=device, dtype=torch.bool),
-                    diagonal=1
-                )
-                mask = causal_mask.logical_or(len_mask)
-                attn_bias = (torch.zeros_like(mask, dtype=dtype)
-                            .masked_fill_(mask, -math.inf))
-                #FIXME: Restore sliding window support
-                #if self.sliding_window is not None:
-            else:
-                # TODO(minkyu): benchmark overheads
-                prompt_lens_t = prefill_metadata.query_lens_tensor
-                context_lens_t = prefill_metadata.context_lens_tensor
-                assert seq_len == torch.sum(prompt_lens_t)
-                assert prompt_lens_t.size() == context_lens_t.size()
-                assert batch_size == 1
-                cur_masks = [torch.tril(torch.ones((size, size), device=device, dtype=torch.bool)) for size in prompt_lens_t]
-                past_masks = [torch.ones((q_len, past_kv_len), device=device, dtype=torch.bool) for q_len, past_kv_len in zip(prompt_lens_t, context_lens_t)]
-                masks_per_prompt = [torch.cat((past, cur), dim=1) for past, cur in zip(past_masks, cur_masks)]
-                mask = torch.block_diag(*masks_per_prompt)
-                attn_bias = (torch.zeros_like(mask, dtype=dtype)
-                             .masked_fill_(mask==0, torch.finfo(dtype).min)
-                             .view(1, 1, *mask.shape))
-            prefill_metadata = prefill_metadata._replace(attn_bias=attn_bias)
-            attn_metadata = attn_metadata._replace(prefill_metadata=prefill_metadata)
-            return attn_metadata
+        if not chunked_prefill_enabled:
+            seq_len = seq_len // batch_size
+            seq_lens_t = prefill_metadata.seq_lens_tensor
+            len_mask = (torch.arange(0, seq_len, device=device,
+                                    dtype=torch.int32).view(1, seq_len).ge(
+                                        seq_lens_t.unsqueeze(-1)).view(
+                                            batch_size, 1, 1, seq_len))
+            causal_mask = torch.triu(torch.ones((batch_size, 1, seq_len, seq_len),
+                                                device=device,
+                                                dtype=torch.bool),
+                                    diagonal=1)
+            mask = causal_mask.logical_or(len_mask)
+            attn_bias = (torch.zeros_like(mask, dtype=dtype).masked_fill_(
+                mask, -math.inf))
+            #FIXME: Restore sliding window support
+            #if self.sliding_window is not None:
         else:
-            # FIXME: This needs updating...
-            prefill_meta.attn_bias = _make_alibi_bias(
-                self.alibi_slopes, self.num_kv_heads, batch_size,
-                seq_len, query.dtype)
-=======
-    def _set_attn_bias(self, attn_metadata, batch_size, seq_len, device,
-                       dtype):
-        prefill_metadata = attn_metadata
-        if prefill_metadata is None:
-            return attn_metadata
->>>>>>> 60df2350
-
-        seq_lens_t = prefill_metadata.seq_lens_tensor
-        len_mask = (torch.arange(0, seq_len, device=device,
-                                 dtype=torch.int32).view(1, seq_len).ge(
-                                     seq_lens_t.unsqueeze(-1)).view(
-                                         batch_size, 1, 1, seq_len))
-        causal_mask = torch.triu(torch.ones((batch_size, 1, seq_len, seq_len),
-                                            device=device,
-                                            dtype=torch.bool),
-                                 diagonal=1)
-        mask = causal_mask.logical_or(len_mask)
-        attn_bias = (torch.zeros_like(mask, dtype=dtype).masked_fill_(
-            mask, -math.inf))
-        #FIXME: Restore sliding window support
-        #if self.sliding_window is not None:
-        attn_metadata = prefill_metadata._replace(attn_bias=attn_bias)
+            # TODO(minkyu): benchmark overheads
+            prompt_lens_t = prefill_metadata.query_lens_tensor
+            context_lens_t = prefill_metadata.context_lens_tensor
+            assert seq_len == torch.sum(prompt_lens_t)
+            assert prompt_lens_t.size() == context_lens_t.size()
+            assert batch_size == 1
+            cur_masks = [torch.tril(torch.ones((size, size), device=device, dtype=torch.bool)) for size in prompt_lens_t]
+            past_masks = [torch.ones((q_len, past_kv_len), device=device, dtype=torch.bool) for q_len, past_kv_len in zip(prompt_lens_t, context_lens_t)]
+            masks_per_prompt = [torch.cat((past, cur), dim=1) for past, cur in zip(past_masks, cur_masks)]
+            mask = torch.block_diag(*masks_per_prompt)
+            attn_bias = (torch.zeros_like(mask, dtype=dtype)
+                            .masked_fill_(mask==0, torch.finfo(dtype).min)
+                            .view(1, 1, *mask.shape))
+        prefill_metadata = prefill_metadata._replace(attn_bias=attn_bias)
+        attn_metadata = attn_metadata._replace(prefill_metadata=prefill_metadata)
         return attn_metadata
+
 
     def forward(self, *args, **kwargs):
         kwargs = kwargs.copy()
         selected_token_indices = kwargs.pop('selected_token_indices')
         if 'bypass_hpu_graphs' in kwargs:
-<<<<<<< HEAD
-            kwargs.pop('bypass_hpu_graphs') # required for PT eager
+            kwargs.pop('bypass_hpu_graphs')  # required for PT eager
 
         chunked_prefill_enabled = kwargs.pop("chunked_prefill_enabled", False)
         input_ids = kwargs['input_ids']
@@ -215,15 +183,6 @@
             torch.bfloat16,
             chunked_prefill_enabled=chunked_prefill_enabled,
         )
-=======
-            kwargs.pop('bypass_hpu_graphs')  # required for PT eager
-        input_ids = kwargs['input_ids']
-        kwargs['attn_metadata'] = self._set_attn_bias(kwargs['attn_metadata'],
-                                                      input_ids.size(0),
-                                                      input_ids.size(1),
-                                                      input_ids.device,
-                                                      torch.bfloat16)
->>>>>>> 60df2350
         hidden_states = self.model(*args, **kwargs)
         hidden_states = hidden_states.view(-1, hidden_states.shape[-1])
         hidden_states = hidden_states.index_select(0, selected_token_indices)
@@ -238,24 +197,15 @@
 
 class PreparePromptMetadata(NamedTuple):
     input_tokens: torch.Tensor
-<<<<<<< HEAD
     input_positions: torch.Tensor
-    attn_metadata: Optional[AttentionMetadataPerStage]
-=======
-    input_positions: List[List[int]]
     attn_metadata: Optional[AttentionMetadata]
->>>>>>> 60df2350
     seq_lens: List[int]
     query_lens: List[int]
     lora_index_mapping: List[List[int]]
     lora_prompt_mapping: List[List[int]]
     lora_requests: Set[LoRARequest]
     multi_modal_input: Optional[torch.Tensor]
-<<<<<<< HEAD
     slot_mapping: torch.Tensor 
-=======
-    slot_mapping: List[List[int]]
->>>>>>> 60df2350
 
     @classmethod
     def empty(cls, device):
@@ -275,21 +225,12 @@
 
 class PrepareDecodeMetadata(NamedTuple):
     input_tokens: torch.Tensor
-<<<<<<< HEAD
     input_positions: torch.Tensor
-    attn_metadata: Optional[AttentionMetadataPerStage]
+    attn_metadata: Optional[AttentionMetadata]
     lora_index_mapping: List[int]
     lora_prompt_mapping: List[int]
     lora_requests: Set[LoRARequest]
     slot_mapping: torch.Tensor
-=======
-    input_positions: List[List[int]]
-    attn_metadata: Optional[AttentionMetadata]
-    lora_index_mapping: List[List[int]]
-    lora_prompt_mapping: List[List[int]]
-    lora_requests: Set[LoRARequest]
-    slot_mapping: List[List[int]]
->>>>>>> 60df2350
 
     @classmethod
     def empty(cls, device):
@@ -590,12 +531,9 @@
                 slot_mapping[-1].append(slot)
 
         max_query_len = max(query_lens)
-<<<<<<< HEAD
-        max_seq_len = max(seq_lens)
-=======
         sum_query_len = sum(query_lens)
         real_num_seqs = len(query_lens)
->>>>>>> 60df2350
+        max_seq_len = max(seq_lens)
         assert max_query_len > 0
 
         context_lens_tensor = torch.tensor(context_lens,
@@ -669,7 +607,6 @@
             num_prefills=real_num_seqs,
             num_prefill_tokens=sum_query_len,
             num_decode_tokens=0,
-            slot_mapping=slot_mapping,
         )
         return PreparePromptMetadata(
             input_tokens=input_tokens,
@@ -696,7 +633,6 @@
         lora_requests: Set[LoRARequest] = set()
 
         seq_lens: List[int] = []
-<<<<<<< HEAD
         context_lens: List[int] = []
         query_lens: List[int] = []
         prefix_block_tables: List[List[int]] = []
@@ -805,6 +741,8 @@
                 slot_mapping.append(slot)
 
         max_query_len = max(query_lens)
+        sum_query_len = sum(query_lens)
+        real_num_seqs = len(query_lens)
         max_seq_len = max(seq_lens)
         assert max_query_len > 0
 
@@ -871,6 +809,9 @@
             block_tables=block_tables,
             use_cuda_graph=False,
             query_lens_tensor=query_lens_tensor,
+            num_prefills=real_num_seqs,
+            num_prefill_tokens=sum_query_len,
+            num_decode_tokens=0,
         )
         return PreparePromptMetadata(
             input_tokens=input_tokens,
@@ -899,11 +840,6 @@
         # TODO(huijong): restore lora functionality for chunked prefill
         lora_index_mapping: List[int] = []
         lora_prompt_mapping: List[int] = []
-=======
-        block_tables: List[List[int]] = []
-        lora_index_mapping: List[List[int]] = []
-        lora_prompt_mapping: List[List[int]] = []
->>>>>>> 60df2350
         lora_requests: Set[LoRARequest] = set()
 
         if len(seq_group_metadata_list) == 0:
@@ -946,21 +882,8 @@
                                              self.block_size)
                     block_table = block_table[-sliding_window_blocks:]
                 block_tables.append(block_table)
-<<<<<<< HEAD
         
         # convert inputs to tensor for HPU compatibility
-        input_tokens = torch.tensor(input_tokens, dtype=torch.long, device=self.device)
-        input_positions = torch.tensor(input_positions, dtype=torch.long, device=self.device)
-        slot_mapping = torch.tensor(slot_mapping, dtype=torch.long, device=self.device)
-        if chunked_prefill_enabled:
-            input_tokens = input_tokens.reshape(1, -1)
-            input_positions = input_positions.reshape(1, -1)
-            slot_mapping = slot_mapping.reshape(1, -1)
-        
-        seq_lens_tensor = torch.tensor(seq_lens, dtype=torch.int, device=self.device)
-        max_block_table_len = max(len(block_table) for block_table in block_tables)
-=======
-
         input_tokens = torch.tensor(input_tokens,
                                     dtype=torch.long,
                                     device=self.device)
@@ -970,13 +893,17 @@
         slot_mapping = torch.tensor(slot_mapping,
                                     dtype=torch.long,
                                     device=self.device)
+        if chunked_prefill_enabled:
+            input_tokens = input_tokens.reshape(1, -1)
+            input_positions = input_positions.reshape(1, -1)
+            slot_mapping = slot_mapping.reshape(1, -1)
+        
         seq_lens_tensor = torch.tensor(seq_lens,
                                        dtype=torch.int,
                                        device=self.device)
         num_decode_tokens = sum(seq_lens)
         max_block_table_len = max(
             len(block_table) for block_table in block_tables)
->>>>>>> 60df2350
         block_tables = make_tensor_with_pad(
             block_tables,
             max_len=max_block_table_len,
@@ -998,7 +925,6 @@
             num_prefills=0,
             num_prefill_tokens=0,
             num_decode_tokens=num_decode_tokens,
-            slot_mapping=slot_mapping,
         )
                 
         return PrepareDecodeMetadata(
@@ -1060,13 +986,16 @@
                 assert not (len(prefill_reqs) and len(decode_reqs))
 
             num_prefills = len(seq_lens)
-<<<<<<< HEAD
             num_prefill_tokens = input_tokens.nelement()
             num_decode_tokens = decode_input_tokens.nelement()
                         
             if not chunked_prefill_enabled:
-                # NOTE(kzawora): Here we diverge from GPU code - we don't support mixed batches, so we either use decode or prefill inputs, without coalescing.
-                assert (num_prefills == 0 and num_decode_tokens > 0) or (num_prefills > 0 and num_decode_tokens == 0), "HPU does not support mixed batches!"
+                # NOTE(kzawora): Here we diverge from GPU code - we don't
+                # support mixed batches, so we either use decode or prefill
+                # inputs, without coalescing.
+                assert (num_prefills == 0 and num_decode_tokens > 0) or (
+                    num_prefills > 0 and num_decode_tokens
+                    == 0), "HPU does not support mixed batches!"
                 if num_decode_tokens > 0:
                     input_tokens = decode_input_tokens
                     input_positions = decode_input_positions
@@ -1075,48 +1004,22 @@
                     lora_prompt_mapping = decode_lora_prompt_mapping
                     lora_requests = decode_lora_requests
 
-                # FIXME: We need to adjust selected_token_indices to accomodate for padding
+                # FIXME: We need to adjust selected_token_indices to accommodate
+                # for padding
                 max_len = input_tokens.size(1)
                 paddings = [max_len - s for s in seq_lens]
                 paddings = [0] + paddings[:-1]
                 paddings = list(itertools.accumulate(paddings))
-                paddings = torch.tensor(paddings, dtype=sampling_metadata.selected_token_indices.dtype, device=sampling_metadata.selected_token_indices.device)
+                paddings = torch.tensor(
+                    paddings,
+                    dtype=sampling_metadata.selected_token_indices.dtype,
+                    device=sampling_metadata.selected_token_indices.device)
                 sampling_metadata.selected_token_indices.add_(paddings)
             else:
                 # TODO(huijong): restore lora functionality
                 input_tokens = torch.concat((input_tokens, decode_input_tokens), dim=-1)
                 input_positions = torch.concat((input_positions, decode_input_positions), dim=-1)
                 slot_mapping = torch.concat((slot_mapping, decode_slot_mapping), dim=-1)
-=======
-            num_prefill_tokens = len(input_tokens)
-            num_decode_tokens = len(decode_input_tokens)
-
-            # NOTE(kzawora): Here we diverge from GPU code - we don't
-            # support mixed batches, so we either use decode or prefill
-            # inputs, without coalescing.
-            assert (num_prefills == 0 and num_decode_tokens > 0) or (
-                num_prefills > 0 and num_decode_tokens
-                == 0), "HPU does not support mixed batches!"
-            if num_decode_tokens > 0:
-                input_tokens = decode_input_tokens
-                input_positions = decode_input_positions
-                slot_mapping = decode_slot_mapping
-                lora_index_mapping = decode_lora_index_mapping
-                lora_prompt_mapping = decode_lora_prompt_mapping
-                lora_requests = decode_lora_requests
-
-            # FIXME: We need to adjust selected_token_indices to accommodate
-            # for padding
-            max_len = input_tokens.size(1)
-            paddings = [max_len - s for s in seq_lens]
-            paddings = [0] + paddings[:-1]
-            paddings = list(itertools.accumulate(paddings))
-            paddings = torch.tensor(
-                paddings,
-                dtype=sampling_metadata.selected_token_indices.dtype,
-                device=sampling_metadata.selected_token_indices.device)
-            sampling_metadata.selected_token_indices.add_(paddings)
->>>>>>> 60df2350
 
             if self.lora_config:
                 lora_mapping = LoRAMapping(lora_index_mapping, lora_prompt_mapping)
@@ -1126,11 +1029,6 @@
             if (prefill_attn_metadata is not None and decode_attn_metadata is not None):
                 assert chunked_prefill_enabled
                 batch_type = BatchType.MIXED
-<<<<<<< HEAD
-=======
-                raise NotImplementedError(
-                    "Mixed batch is not supported on HPU")
->>>>>>> 60df2350
             elif prefill_attn_metadata is not None:
                 batch_type = BatchType.PREFILL
             else:
@@ -1201,17 +1099,14 @@
                 decode_attn_metadata = self.attn_backend.make_metadata(
                     **metadata_dict)
 
-        attn_metadata = prefill_attn_metadata if \
-            prefill_attn_metadata is not None else decode_attn_metadata
-        #        attn_metadata = AttentionMetadata(
-        #            num_prefills=num_prefills,
-        #            slot_mapping=slot_mapping,
-        #            num_prefill_tokens=num_prefill_tokens,
-        #            num_decode_tokens=num_decode_tokens,
-        #            prefill_metadata=prefill_attn_metadata,
-        #            decode_metadata=decode_attn_metadata,
-        #            kv_cache_dtype=self.kv_cache_dtype,
-        #        )
+        attn_metadata = AttentionMetadata(
+            num_prefills=num_prefills,
+            slot_mapping=slot_mapping,
+            num_prefill_tokens=num_prefill_tokens,
+            num_decode_tokens=num_decode_tokens,
+            prefill_metadata=prefill_attn_metadata,
+            decode_metadata=decode_attn_metadata,
+        )
 
         return (input_tokens, input_positions, attn_metadata,
                 sampling_metadata, lora_requests, lora_mapping,
@@ -1221,10 +1116,29 @@
         if attn_metadata.num_prefills != 0:
             return attn_metadata.slot_mapping.size(1)
         else:
-            return attn_metadata.block_tables.size(1) * self.block_size
+            return attn_metadata.decode_metadata.block_tables.size(1) * self.block_size
 
     def trim_attn_metadata(self, metadata: AttentionMetadata) -> object:
-<<<<<<< HEAD
+        # NOTE(kzawora): To anyone working on this in the future:
+        # Trimming metadata is required when using HPUGraphs.
+        # Attention metadata is going to be hashed by PT bridge, and
+        # appropriate HPUGraphs will be matched based on all inputs' hash.
+
+        # Before you put more keys in here, make sure you know their
+        # value type and make sure you know how it's going to be hashed.
+        # You can find that information in input_hash function
+        # in habana_frameworks/torch/hpu/graphs.py. You can also hash
+        # it manually with torch.hpu.graphs.input_hash(attention_metadata)
+
+        # If you use primitive types here - they will get hashed based
+        # on their value. You *will* get lots of excessive graph captures
+        # (and an OOM eventually) if you decide to put something like
+        # seq_len int here.
+        # If you absolutely need a scalar, put it in a tensor. Tensors
+        # get hashed using their metadata, not their values:
+        # input_hash(torch.tensor(123)) == input_hash(torch.tensor(321))
+        # input_hash(123) != input_hash(321)
+        # input_hash("abc") != input_hash("cba")
         prefill_metadata = subtuple(metadata.prefill_metadata,
                                     'TrimmedPrefillMetadata',
                                     ['block_tables',
@@ -1240,37 +1154,9 @@
         return subtuple(metadata,
                         'TrimmedMetadata',
                         ['slot_mapping',
-                         'kv_cache_dtype',
                          'num_prefill_tokens'],
                         {'prefill_metadata': prefill_metadata,
                          'decode_metadata': decode_metadata})
-=======
-        # NOTE(kzawora): To anyone working on this in the future:
-        # Trimming metadata is required when using HPUGraphs.
-        # Attention metadata is going to be hashed by PT bridge, and
-        # appropriate HPUGraphs will be matched based on all inputs' hash.
-
-        # Before you put more keys in here, make sure you know their
-        # value type and make sure you know how it's going to be hashed.
-        # You can find that information in input_hash function
-        # in habana_frameworks/torch/hpu/graphs.py. You can also hash
-        # it manually with torch.hpu.graphs.input_hash(attention_metadata)
-
-        # If you use primitive types here - they will get hashed based
-        # on their value. You *will* get lots of excessive graph captures
-        # (and an OOM eventually) if you decide to put something like
-        # seq_len int here.
-        # If you absolutely need a scalar, put it in a tensor. Tensors
-        # get hashed using their metadata, not their values:
-        # input_hash(torch.tensor(123)) == input_hash(torch.tensor(321))
-        # input_hash(123) != input_hash(321)
-        # input_hash("abc") != input_hash("cba")
-        attention_metadata = subtuple(metadata, 'TrimmedAttentionMetadata', [
-            'block_tables', 'seq_lens_tensor', 'attn_bias', 'slot_mapping',
-            'is_prompt'
-        ])
-        return attention_metadata
->>>>>>> 60df2350
 
     @torch.inference_mode()
     def execute_model(
@@ -1286,31 +1172,23 @@
             self.profiler.start('internal', base_event_name)
 
             real_batch_size = len(seq_group_metadata_list)
-<<<<<<< HEAD
             if not self.scheduler_config.chunked_prefill_enabled:
                 # TODO(minkyu): configure buckets for 1d query
-                bucket_cfg = self.prompt_bs_bucket_cfg if is_prompt else self.decode_bs_bucket_cfg
+                bucket_cfg = self.prompt_bs_bucket_cfg if is_prompt else \
+                self.decode_bs_bucket_cfg
                 batch_size_padded = find_bucket(real_batch_size, bucket_cfg)
                 batch_size_padding = batch_size_padded - real_batch_size
                 seq_group_metadata_list = seq_group_metadata_list.copy()
-                seq_group_metadata_list.extend(seq_group_metadata_list[0] for _ in range(batch_size_padding))
+                seq_group_metadata_list.extend(seq_group_metadata_list[0]
+                                            for _ in range(batch_size_padding))
             else:
                 batch_size_padded = 0
-=======
-            bucket_cfg = self.prompt_bs_bucket_cfg if is_prompt else \
-                self.decode_bs_bucket_cfg
-            batch_size_padded = find_bucket(real_batch_size, bucket_cfg)
-            batch_size_padding = batch_size_padded - real_batch_size
-            seq_group_metadata_list = seq_group_metadata_list.copy()
-            seq_group_metadata_list.extend(seq_group_metadata_list[0]
-                                           for _ in range(batch_size_padding))
->>>>>>> 60df2350
         with self.profiler.record_event('internal', 'prepare_input_tensors'):
             assert seq_group_metadata_list is not None
             (input_tokens, input_positions, attn_metadata, sampling_metadata,
              lora_requests, lora_mapping, multi_modal_input
              ) = self.prepare_input_tensors(seq_group_metadata_list)
-            is_prompt = attn_metadata.is_prompt
+            is_prompt = attn_metadata.prefill_metadata is not None
 
         # NOTE(kzawora): Need to restore this after adding LoRA
         # if self.lora_config:
@@ -1342,17 +1220,15 @@
 
         with self.profiler.record_event('internal', model_event_name):
             hidden_states = self.model.forward(
+                
                 **execute_model_kwargs,
-<<<<<<< HEAD
-                selected_token_indices=sampling_metadata.selected_token_indices,
+               
+                selected_token_indices=sampling_metadata.
+                selected_token_indices,
+               
                 bypass_hpu_graphs=not use_graphs,
                 chunked_prefill_enabled=self.scheduler_config.chunked_prefill_enabled,
             )
-=======
-                selected_token_indices=sampling_metadata.
-                selected_token_indices,
-                bypass_hpu_graphs=not use_graphs)
->>>>>>> 60df2350
 
         # Compute the logits.
         with self.profiler.record_event(
