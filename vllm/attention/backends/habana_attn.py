###############################################################################
# Copyright (C) 2024 Habana Labs, Ltd. an Intel Company
###############################################################################

from dataclasses import dataclass
from typing import Dict, List, Optional, Tuple, Type

import torch
import math
from vllm.hpu import ops
import vllm.hpu.xops as xops
from vllm.hpu.attn_bias import (AttentionBias,
                                LowerTriangularMaskWithTensorBias)

from vllm.attention.backends.abstract import (AttentionBackend, AttentionImpl,
                                              AttentionMetadata,
                                              AttentionMetadataPerStage)
from vllm.attention.ops.habana_paged_attn import (HabanaPagedAttention,
                                                  HabanaPagedAttentionMetadata)
from vllm.logger import init_logger

logger = init_logger(__name__)


class HabanaAttentionBackend(AttentionBackend):

    @staticmethod
    def get_impl_cls() -> Type["HabanaAttentionImpl"]:
        return HabanaAttentionImpl

    @staticmethod
    def make_metadata(*args, **kwargs) -> "HabanaAttentionMetadata":
        return HabanaAttentionMetadata(*args, **kwargs)

    @staticmethod
    def get_kv_cache_shape(
        num_blocks: int,
        block_size: int,
        num_kv_heads: int,
        head_size: int,
    ) -> Tuple[int, ...]:
        return HabanaPagedAttention.get_kv_cache_shape(num_blocks, block_size,
                                                       num_kv_heads, head_size)

    @staticmethod
    def swap_blocks(
        src_kv_cache: torch.Tensor,
        dst_kv_cache: torch.Tensor,
        src_to_dst: Dict[int, int],
    ) -> None:
        HabanaPagedAttention.swap_blocks(src_kv_cache, dst_kv_cache, src_to_dst)

    @staticmethod
    def copy_blocks(
        kv_caches: List[torch.Tensor],
        src_to_dists: Dict[int, List[int]],
    ) -> None:
        HabanaPagedAttention.copy_blocks(kv_caches, src_to_dists)


@dataclass
class HabanaAttentionMetadata(AttentionMetadataPerStage, HabanaPagedAttentionMetadata):
    """Metadata for HabanaAttentionbackend.

    NOTE: Any python object stored here is not updated when it is
    cuda-graph replayed. If you have values that need to be changed
    dynamically, it should be stored in tensor. The tensor has to be
    updated from `CUDAGraphRunner.forward` API.
    """
    # Currently, input sequences can only contain all prompts
    # or all decoding. True if all sequences are prompts.
    is_prompt: bool
    # (batch_size,). The sequence length per sequence. Sequence length means
    # the computed tokens + new tokens None if it is a decoding.
    seq_lens: Optional[List[int]]
    # seq_lens stored as a tensor.
    seq_lens_tensor: Optional[torch.Tensor]

    # |---------- N-1 iteration --------|
    # |---------------- N iteration ---------------------|
    # |- tokenA -|......................|-- newTokens ---|
    # |---------- context_len ----------|
    # |-------------------- seq_len ----------------------|
    #                                   |-- query_len ---|

    # Maximum query length in the batch.
    max_query_len: Optional[int]
    # (batch_size + 1,). The cumulative subquery lengths of the sequences in
    # the batch, used to index into subquery. E.g., if the subquery length
    # is [4, 6], it is [0, 4, 10].
    subquery_start_loc: Optional[torch.Tensor]
    # FIXME: It is for flash attn.
    # (batch_size + 1,). The cumulative sequence lengths of the sequences in
    # the batch, used to index into sequence. E.g., if the sequence length is
    # [4, 6], it is [0, 4, 10].
    seq_start_loc: Optional[torch.Tensor]
    # (batch_size,) A tensor of context lengths (tokens that are computed
    # so far).
    context_lens_tensor: Optional[torch.Tensor]

    # Whether or not if cuda graph is enabled.
    # Cuda-graph is currently enabled for decoding only.
    # TODO(woosuk): Move `use_cuda_graph` out since it's unrelated to attention.
    use_cuda_graph: bool

    # Maximum sequence length in the batch.
    max_seq_len: Optional[int] = None

    # A tensor of query lengths is the current chunk
    query_lens_tensor: Optional[torch.Tensor] = None

    def __post_init__(self):
        # Set during the execution of the first attention op.
        # It is a list because it is needed to set per prompt
        # when alibi slopes is used. It is because of the limitation
        # from xformer API.
        # will not appear in the __repr__ and __init__
        self.attn_bias: Optional[List[AttentionBias]] = None


class HabanaAttentionImpl(AttentionImpl):
    """
    If the input tensors contain prompt tokens, the layout is as follows:
    |<--------------- num_prefill_tokens ----------------->|
    |<--prefill_0-->|<--prefill_1-->|...|<--prefill_N-1--->|

    Otherwise, the layout is as follows:
    |<----------------- num_decode_tokens ------------------>|
    |<--decode_0-->|..........|<--decode_M-1-->|<--padding-->|

    Generation tokens can contain padding when cuda-graph is used.
    Currently, prompt tokens don't contain any padding.

    The prompts might have different lengths, while the generation tokens
    always have length 1.
    """

    def __init__(
        self,
        num_heads: int,
        head_size: int,
        scale: float,
        num_kv_heads: Optional[int] = None,
        alibi_slopes: Optional[List[float]] = None,
        sliding_window: Optional[int] = None,
    ) -> None:
        self.num_heads = num_heads
        self.head_size = head_size
        self.scale = float(scale)
        self.num_kv_heads = num_heads if num_kv_heads is None else num_kv_heads
        self.sliding_window = sliding_window
        if alibi_slopes is not None:
            alibi_slopes = torch.tensor(alibi_slopes, dtype=torch.float32)
        self.alibi_slopes = alibi_slopes

        assert self.num_heads % self.num_kv_heads == 0
        self.num_queries_per_kv = self.num_heads // self.num_kv_heads

        suppored_head_sizes = HabanaPagedAttention.get_supported_head_sizes()
        if head_size not in suppored_head_sizes:
            raise ValueError(
                f"Head size {head_size} is not supported by PagedAttention. "
                f"Supported head sizes are: {suppored_head_sizes}.")

    def forward(
        self,
        query: torch.Tensor,
        key: torch.Tensor,
        value: torch.Tensor,
        kv_cache: Optional[torch.Tensor],
        attn_metadata: AttentionMetadata[HabanaAttentionMetadata],
        kv_scale: float,
    ) -> torch.Tensor:
        """Forward pass with xFormers and PagedAttention.

        Args:
            query: shape = [num_tokens, num_heads * head_size]
            key: shape = [num_tokens, num_kv_heads * head_size]
            value: shape = [num_tokens, num_kv_heads * head_size]
            kv_cache = [2, num_blocks, block_size * num_kv_heads * head_size]
            attn_metadata: Metadata for attention.
        Returns:
            shape = [num_tokens, num_heads * head_size]
        """
        batch_size, _, hidden_size = query.shape                
        num_prefill_tokens = attn_metadata.num_prefill_tokens
        
        query = query.view(-1, self.num_heads, self.head_size)
        key = key.view(-1, self.num_kv_heads, self.head_size)
        value = value.view(-1, self.num_kv_heads, self.head_size)

        prompt_query = query[:num_prefill_tokens, :, :]
        decode_query = query[num_prefill_tokens:, :, :]
        prompt_key = key[:num_prefill_tokens, :, :]
        prompt_value = value[:num_prefill_tokens, :, :]
                
        if kv_cache is not None:
            key_cache, value_cache = HabanaPagedAttention.split_kv_cache(kv_cache, self.num_kv_heads, self.head_size)

            # Reshape the input keys and values and store them in the cache.
            # If kv_cache is not provided, the new key and value tensors are
            # not cached. This happens during the initial memory profiling run.
            HabanaPagedAttention.write_to_paged_cache(key, value, key_cache,
                                                      value_cache,
                                                      attn_metadata.slot_mapping,
                                                      attn_metadata.kv_cache_dtype,
                                                      attn_metadata.decode_metadata is None)

        prompt_output = None
        decode_output = None
        if prefill_meta := attn_metadata.prefill_metadata:
            # Prompt run.
            # As HabanaPagedAttention.forward_prefix is not implemented yet,
            # always use xops.prompt_attention.
            # TODO: restore the original condition after HabanaPagedAttention.forward_prefix has been implemented
            # if kv_cache is None or prefill_meta.block_tables.numel() == 0:
            if True:
                # TODO: move this outside of model
                assert prefill_meta.attn_bias is not None, 'attn_bias must be set before calling model.forward!'
<<<<<<< HEAD
                query_shape = (batch_size, seq_len, self.num_heads, self.head_size)
                kv_shape = (batch_size, seq_len_kv, self.num_kv_heads, self.head_size)
                if torch.sum(prefill_meta.context_lens_tensor) > 0:
                    # Concat past chunked kv
                    assert torch.sum(prefill_meta.context_lens_tensor != 0) <= 1
                    context_len = torch.sum(prefill_meta.context_lens_tensor).item()
                    context_prompt_idx = torch.argmax(prefill_meta.context_lens_tensor)
                    past_block_num = (context_len - 1) // value_cache.shape[1] + 1
                    past_key = ops.fetch_from_cache(
                        key_cache, 
                        prefill_meta.block_tables[context_prompt_idx, :past_block_num].unsqueeze(0),
                        seq_len,
                        self.num_heads,
                        self.num_kv_heads
                    )
                    past_value = ops.fetch_from_cache(
                        value_cache,
                        prefill_meta.block_tables[context_prompt_idx, :past_block_num].unsqueeze(0),
                        seq_len,
                        self.num_heads,
                        self.num_kv_heads
                    )
                    key = torch.cat((past_key.squeeze(0)[:context_len], key))
                    value = torch.cat((past_value.squeeze(0)[:context_len], value))
                    kv_shape = (batch_size, seq_len_kv + context_len, self.num_kv_heads, self.head_size)
=======
                query_shape = (batch_size, -1, self.num_heads, self.head_size)
                kv_shape = (batch_size, -1, self.num_kv_heads, self.head_size)
>>>>>>> 87285ac9
                out = xops.prompt_attention(
                    prompt_query.view(query_shape),
                    prompt_key.view(kv_shape),
                    prompt_value.view(kv_shape),
                    attn_bias=prefill_meta.attn_bias,
                    p=0.0,
                    scale=self.scale,
                )
                prompt_output = out.reshape(batch_size, -1, hidden_size)
            else:
                # prefix-enabled attention
                output = HabanaPagedAttention.forward_prefix(
                    query,
                    key,
                    value,
                    key_cache,
                    value_cache,
                    prefill_meta.block_tables,
                    prefill_meta.subquery_start_loc,
                    prefill_meta.seq_lens_tensor,
                    prefill_meta.context_lens_tensor,
                    prefill_meta.max_query_len,
                    self.alibi_slopes,
                )
        if decode_meta := attn_metadata.decode_metadata:
            # Decoding run.
            decode_output = HabanaPagedAttention.forward_decode(
                decode_query,
                key_cache,
                value_cache,
                decode_meta.block_tables,
                decode_meta.seq_lens_tensor,
                attn_metadata.kv_cache_dtype,
                self.num_kv_heads,
                self.scale,
                self.alibi_slopes,
                kv_scale
            ).reshape(batch_size, -1, hidden_size)

        # Reshape the output tensor.
        if prompt_output is not None and decode_output is not None:
            return torch.concat((prompt_output, decode_output), dim=1)
        elif prompt_output is not None:
            return prompt_output
        else:
            assert decode_output is not None
            return decode_output

def _make_alibi_bias(
    alibi_slopes: torch.Tensor,
    num_kv_heads: int,
    dtype: torch.dtype,
    seq_lens: List[int],
) -> LowerTriangularMaskWithTensorBias:
    attn_biases = []
    for seq_len in seq_lens:
        bias = torch.arange(seq_len, dtype=dtype)
        # NOTE(zhuohan): HF uses
        #     `bias = bias[None, :].repeat(seq_len, 1)`
        # here. We find that both biases give the same results, but
        # the bias below more accurately follows the original ALiBi
        # paper.
        # Calculate a matrix where each element represents ith element- jth
        # element.
        bias = bias[None, :] - bias[:, None]

        padded_len = (seq_len + 7) // 8 * 8
        num_heads = alibi_slopes.shape[0]
        bias = torch.empty(
            1,  # batch size
            num_heads,
            seq_len,
            padded_len,
            device=alibi_slopes.device,
            dtype=dtype,
        )[:, :, :, :seq_len].copy_(bias)
        bias.mul_(alibi_slopes[:, None, None])
        if num_heads != num_kv_heads:
            bias = bias.unflatten(1, (num_kv_heads, num_heads // num_kv_heads))
        attn_biases.append(LowerTriangularMaskWithTensorBias(bias))

    return attn_biases<|MERGE_RESOLUTION|>--- conflicted
+++ resolved
@@ -217,11 +217,12 @@
             if True:
                 # TODO: move this outside of model
                 assert prefill_meta.attn_bias is not None, 'attn_bias must be set before calling model.forward!'
-<<<<<<< HEAD
-                query_shape = (batch_size, seq_len, self.num_heads, self.head_size)
-                kv_shape = (batch_size, seq_len_kv, self.num_kv_heads, self.head_size)
+                query_shape = (batch_size, -1, self.num_heads, self.head_size)
+                kv_shape = (batch_size, -1, self.num_kv_heads, self.head_size)
                 if torch.sum(prefill_meta.context_lens_tensor) > 0:
+                    # Chunked-prefill
                     # Concat past chunked kv
+                    assert batch_size == 1
                     assert torch.sum(prefill_meta.context_lens_tensor != 0) <= 1
                     context_len = torch.sum(prefill_meta.context_lens_tensor).item()
                     context_prompt_idx = torch.argmax(prefill_meta.context_lens_tensor)
@@ -229,24 +230,20 @@
                     past_key = ops.fetch_from_cache(
                         key_cache, 
                         prefill_meta.block_tables[context_prompt_idx, :past_block_num].unsqueeze(0),
-                        seq_len,
+                        num_prefill_tokens,
                         self.num_heads,
                         self.num_kv_heads
                     )
                     past_value = ops.fetch_from_cache(
                         value_cache,
                         prefill_meta.block_tables[context_prompt_idx, :past_block_num].unsqueeze(0),
-                        seq_len,
+                        num_prefill_tokens,
                         self.num_heads,
                         self.num_kv_heads
                     )
-                    key = torch.cat((past_key.squeeze(0)[:context_len], key))
-                    value = torch.cat((past_value.squeeze(0)[:context_len], value))
-                    kv_shape = (batch_size, seq_len_kv + context_len, self.num_kv_heads, self.head_size)
-=======
-                query_shape = (batch_size, -1, self.num_heads, self.head_size)
-                kv_shape = (batch_size, -1, self.num_kv_heads, self.head_size)
->>>>>>> 87285ac9
+                    prompt_key = torch.cat((past_key.squeeze(0)[:context_len], key))
+                    prompt_value = torch.cat((past_value.squeeze(0)[:context_len], value))
+                    kv_shape = (batch_size, num_prefill_tokens + context_len, self.num_kv_heads, self.head_size)
                 out = xops.prompt_attention(
                     prompt_query.view(query_shape),
                     prompt_key.view(kv_shape),
