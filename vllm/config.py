import enum
import json
from dataclasses import dataclass, field, fields
from typing import (TYPE_CHECKING, Any, ClassVar, Dict, List, Optional, Tuple,
                    Union)

import torch
from transformers import PretrainedConfig, PreTrainedTokenizerBase

import vllm.envs as envs
from vllm.logger import init_logger
from vllm.model_executor.layers.quantization import QUANTIZATION_METHODS
from vllm.model_executor.models import ModelRegistry
from vllm.tracing import is_otel_installed
from vllm.transformers_utils.config import get_config, get_hf_text_config
from vllm.utils import (cuda_device_count_stateless, get_cpu_memory, is_cpu,
                        is_hip, is_hpu, is_neuron, is_openvino, is_tpu, is_xpu,
                        print_warning_once, update_environment_variables)

if TYPE_CHECKING:
    from ray.util.placement_group import PlacementGroup

    from vllm.model_executor.model_loader.loader import BaseModelLoader

logger = init_logger(__name__)

_GB = 1 << 30
_EMBEDDING_MODEL_MAX_NUM_BATCHED_TOKENS = 32768


class ModelConfig:
    """Configuration for the model.

    Args:
        model: Name or path of the huggingface model to use.
            It is also used as the content for `model_name` tag in metrics 
            output when `served_model_name` is not specified. 
        tokenizer: Name or path of the huggingface tokenizer to use.
        tokenizer_mode: Tokenizer mode. "auto" will use the fast tokenizer if
            available, and "slow" will always use the slow tokenizer.
        trust_remote_code: Trust remote code (e.g., from HuggingFace) when
            downloading the model and tokenizer.
        dtype: Data type for model weights and activations. The "auto" option
            will use FP16 precision for FP32 and FP16 models, and BF16 precision
            for BF16 models.
        seed: Random seed for reproducibility.
        revision: The specific model version to use. It can be a branch name,
            a tag name, or a commit id. If unspecified, will use the default
            version.
        code_revision: The specific revision to use for the model code on
            Hugging Face Hub. It can be a branch name, a tag name, or a
            commit id. If unspecified, will use the default version.
        rope_scaling: Dictionary containing the scaling configuration for the
            RoPE embeddings. When using this flag, don't update
            `max_position_embeddings` to the expected new maximum.
        tokenizer_revision: The specific tokenizer version to use. It can be a
            branch name, a tag name, or a commit id. If unspecified, will use
            the default version.
        max_model_len: Maximum length of a sequence (including prompt and
            output). If None, will be derived from the model.
        quantization: Quantization method that was used to quantize the model
            weights. If None, we assume the model weights are not quantized.
        quantization_param_path: Path to JSON file containing scaling factors.
            Used to load KV cache scaling factors into the model when KV cache
            type is FP8_E4M3 on ROCm (AMD GPU). In the future these will also
            be used to load activation and weight scaling factors when the
            model dtype is FP8_E4M3 on ROCm.
        enforce_eager: Whether to enforce eager execution. If True, we will
            disable CUDA graph and always execute the model in eager mode.
            If False, we will use CUDA graph and eager execution in hybrid.
        max_context_len_to_capture: Maximum context len covered by CUDA graphs.
            When a sequence has context length larger than this, we fall back
            to eager mode (DEPRECATED. Use max_seq_len_to_capture instead).
        max_seq_len_to_capture: Maximum sequence len covered by CUDA graphs.
            When a sequence has context length larger than this, we fall back
            to eager mode
        disable_sliding_window: Whether to disable sliding window. If True,
            we will disable the sliding window functionality of the model.
            If the model does not support sliding window, this argument is
            ignored.
        skip_tokenizer_init: If true, skip initialization of tokenizer and
            detokenizer.
        served_model_name: The model name used in metrics tag `model_name`,
            matches the model name exposed via the APIs. If multiple model 
            names provided, the first name will be used. If not specified, 
            the model name will be the same as `model`.
    """

    def __init__(
        self,
        model: str,
        tokenizer: str,
        tokenizer_mode: str,
        trust_remote_code: bool,
        dtype: Union[str, torch.dtype],
        seed: int,
        revision: Optional[str] = None,
        code_revision: Optional[str] = None,
        rope_scaling: Optional[dict] = None,
        rope_theta: Optional[float] = None,
        tokenizer_revision: Optional[str] = None,
        max_model_len: Optional[int] = None,
        quantization: Optional[str] = None,
        quantization_param_path: Optional[str] = None,
        enforce_eager: bool = False,
        max_context_len_to_capture: Optional[int] = None,
        max_seq_len_to_capture: Optional[int] = None,
        max_logprobs: int = 20,
        disable_sliding_window: bool = False,
        skip_tokenizer_init: bool = False,
        served_model_name: Optional[Union[str, List[str]]] = None,
        multimodal_config: Optional["VisionLanguageConfig"] = None,
    ) -> None:
        self.model = model
        self.tokenizer = tokenizer
        self.tokenizer_mode = tokenizer_mode
        self.trust_remote_code = trust_remote_code
        self.seed = seed
        self.revision = revision
        self.code_revision = code_revision
        self.rope_scaling = rope_scaling
        self.rope_theta = rope_theta
        # The tokenizer version is consistent with the model version by default.
        if tokenizer_revision is None:
            self.tokenizer_revision = revision
        else:
            self.tokenizer_revision = tokenizer_revision
        self.quantization = quantization
        self.quantization_param_path = quantization_param_path
        self.enforce_eager = enforce_eager
        self.max_context_len_to_capture = max_context_len_to_capture
        if self.max_context_len_to_capture is not None:
            raise ValueError("`max_context_len_to_capture` is deprecated. "
                             "Use `max_seq_len_to_capture` instead.")
        self.max_seq_len_to_capture = (max_seq_len_to_capture
                                       or max_context_len_to_capture)
        self.max_logprobs = max_logprobs
        self.disable_sliding_window = disable_sliding_window
        self.skip_tokenizer_init = skip_tokenizer_init

        self.hf_config = get_config(self.model, trust_remote_code, revision,
                                    code_revision, rope_scaling, rope_theta)
        self.hf_text_config = get_hf_text_config(self.hf_config)
        self.dtype = _get_and_verify_dtype(self.hf_text_config, dtype)

        if (not self.disable_sliding_window
                and self.hf_text_config.model_type == "gemma2"
                and self.hf_text_config.sliding_window is not None):
            print_warning_once(
                "Gemma 2 uses sliding window attention for every odd layer, "
                "which is currently not supported by vLLM. Disabling sliding "
                "window and capping the max length to the sliding window size "
                f"({self.hf_text_config.sliding_window}).")
            self.disable_sliding_window = True

        self.max_model_len = _get_and_verify_max_len(
            hf_config=self.hf_text_config,
            max_model_len=max_model_len,
            disable_sliding_window=self.disable_sliding_window,
            sliding_window_len=self.get_hf_config_sliding_window())
        self.served_model_name = get_served_model_name(model,
                                                       served_model_name)
        self.multimodal_config = multimodal_config

        if not self.skip_tokenizer_init:
            self._verify_tokenizer_mode()
        self._verify_embedding_mode()
        self._verify_quantization()
        self._verify_cuda_graph()

    def _verify_tokenizer_mode(self) -> None:
        tokenizer_mode = self.tokenizer_mode.lower()
        if tokenizer_mode not in ["auto", "slow"]:
            raise ValueError(
                f"Unknown tokenizer mode: {self.tokenizer_mode}. Must be "
                "either 'auto' or 'slow'.")
        self.tokenizer_mode = tokenizer_mode

    def _verify_embedding_mode(self) -> None:
        architectures = getattr(self.hf_config, "architectures", [])
        self.embedding_mode = any(
            ModelRegistry.is_embedding_model(arch) for arch in architectures)

    def _parse_quant_hf_config(self):
        quant_cfg = getattr(self.hf_config, "quantization_config", None)
        if quant_cfg is None:
            # compress-tensors uses a "compression_config" key
            quant_cfg = getattr(self.hf_config, "compression_config", None)
        return quant_cfg

    def _verify_quantization(self) -> None:
        supported_quantization = [*QUANTIZATION_METHODS]
        rocm_supported_quantization = ["gptq", "squeezellm"]
        if self.quantization is not None:
            self.quantization = self.quantization.lower()

        # Parse quantization method from the HF model config, if available.
        quant_cfg = self._parse_quant_hf_config()

        if quant_cfg is not None:
            quant_method = quant_cfg.get("quant_method", "").lower()

            # Detect which checkpoint is it
            for _, method in QUANTIZATION_METHODS.items():
                quantization_override = method.override_quantization_method(
                    quant_cfg, self.quantization)
                if quantization_override:
                    quant_method = quantization_override
                    self.quantization = quantization_override
                    break

            # Verify quantization configurations.
            if self.quantization is None:
                self.quantization = quant_method
            elif self.quantization != quant_method:
                raise ValueError(
                    "Quantization method specified in the model config "
                    f"({quant_method}) does not match the quantization "
                    f"method specified in the `quantization` argument "
                    f"({self.quantization}).")

        if self.quantization is not None:
            if self.quantization not in supported_quantization:
                raise ValueError(
                    f"Unknown quantization method: {self.quantization}. Must "
                    f"be one of {supported_quantization}.")
            if is_hip(
            ) and self.quantization not in rocm_supported_quantization:
                raise ValueError(
                    f"{self.quantization} quantization is currently not "
                    f"supported in ROCm.")
            if (self.quantization
                    not in ("fp8", "marlin", "gptq_marlin_24", "gptq_marlin")):
                logger.warning(
                    "%s quantization is not fully "
                    "optimized yet. The speed can be slower than "
                    "non-quantized models.", self.quantization)

    def _verify_cuda_graph(self) -> None:
        if self.max_seq_len_to_capture is None:
            self.max_seq_len_to_capture = self.max_model_len
        self.max_seq_len_to_capture = min(self.max_seq_len_to_capture,
                                          self.max_model_len)

    def verify_with_parallel_config(
        self,
        parallel_config: "ParallelConfig",
    ) -> None:
        total_num_attention_heads = getattr(self.hf_text_config,
                                            "num_attention_heads", 0)
        tensor_parallel_size = parallel_config.tensor_parallel_size
        if total_num_attention_heads % tensor_parallel_size != 0:
            raise ValueError(
                f"Total number of attention heads ({total_num_attention_heads})"
                " must be divisible by tensor parallel size "
                f"({tensor_parallel_size}).")

        total_num_hidden_layers = getattr(self.hf_text_config,
                                          "num_hidden_layers", 0)
        pipeline_parallel_size = parallel_config.pipeline_parallel_size
        if total_num_hidden_layers % pipeline_parallel_size != 0:
            raise ValueError(
                f"Total number of hidden layers ({total_num_hidden_layers}) "
                "must be divisible by pipeline parallel size "
                f"({pipeline_parallel_size}).")

        if self.quantization == "bitsandbytes" and (
                parallel_config.tensor_parallel_size > 1
                or parallel_config.pipeline_parallel_size > 1):
            raise ValueError(
                "BitAndBytes quantization with TP or PP is not supported yet.")

    def get_hf_config_sliding_window(self) -> Optional[int]:
        """Get the sliding window size, or None if disabled."""

        # Some models, like Qwen2 and Qwen1.5, use `use_sliding_window` in
        # addition to sliding window size. We check if that field is present
        # and if it's False, return None.
        if (hasattr(self.hf_text_config, "use_sliding_window")
                and not self.hf_text_config.use_sliding_window):
            return None
        return getattr(self.hf_text_config, "sliding_window", None)

    def get_sliding_window(self) -> Optional[int]:
        """Get the sliding window size, or None if disabled.
        """
        # If user disables sliding window, return None.
        if self.disable_sliding_window:
            return None
        # Otherwise get the value from the hf config.
        return self.get_hf_config_sliding_window()

    def get_vocab_size(self) -> int:
        return self.hf_text_config.vocab_size

    def get_hidden_size(self) -> int:
        return self.hf_text_config.hidden_size

    def get_head_size(self) -> int:
        # TODO remove hard code
        if hasattr(self.hf_text_config, "model_type"
                   ) and self.hf_text_config.model_type == 'deepseek_v2':
            # FlashAttention supports only head_size 32, 64, 128, 256,
            # we need to pad head_size 192 to 256
            return 256
        if hasattr(self.hf_text_config, "head_dim"):
            return self.hf_text_config.head_dim
        # FIXME(woosuk): This may not be true for all models.
        return (self.hf_text_config.hidden_size //
                self.hf_text_config.num_attention_heads)

    def get_total_num_kv_heads(self) -> int:
        """Returns the total number of KV heads."""
        # For GPTBigCode & Falcon:
        # NOTE: for falcon, when new_decoder_architecture is True, the
        # multi_query flag is ignored and we use n_head_kv for the number of
        # KV heads.
        falcon_model_types = ["falcon", "RefinedWeb", "RefinedWebModel"]
        new_decoder_arch_falcon = (
            self.hf_config.model_type in falcon_model_types
            and getattr(self.hf_config, "new_decoder_architecture", False))
        if not new_decoder_arch_falcon and getattr(self.hf_text_config,
                                                   "multi_query", False):
            # Multi-query attention, only one KV head.
            # Currently, tensor parallelism is not supported in this case.
            return 1

        # For DBRX and MPT
        if self.hf_config.model_type == "mpt":
            if "kv_n_heads" in self.hf_config.attn_config:
                return self.hf_config.attn_config["kv_n_heads"]
            return self.hf_config.num_attention_heads
        if self.hf_config.model_type == "dbrx":
            return getattr(self.hf_config.attn_config, "kv_n_heads",
                           self.hf_config.num_attention_heads)

        attributes = [
            # For Falcon:
            "n_head_kv",
            "num_kv_heads",
            # For LLaMA-2:
            "num_key_value_heads",
            # For ChatGLM:
            "multi_query_group_num",
        ]
        for attr in attributes:
            num_kv_heads = getattr(self.hf_text_config, attr, None)
            if num_kv_heads is not None:
                return num_kv_heads

        # For non-grouped-query attention models, the number of KV heads is
        # equal to the number of attention heads.
        return self.hf_text_config.num_attention_heads

    def get_num_kv_heads(self, parallel_config: "ParallelConfig") -> int:
        """Returns the number of KV heads per GPU."""
        total_num_kv_heads = self.get_total_num_kv_heads()
        # If tensor parallelism is used, we divide the number of KV heads by
        # the tensor parallel size. We will replicate the KV heads in the
        # case where the number of KV heads is smaller than the tensor
        # parallel size so each GPU has at least one KV head.
        return max(1,
                   total_num_kv_heads // parallel_config.tensor_parallel_size)

    def get_num_attention_heads(self,
                                parallel_config: "ParallelConfig") -> int:
        num_heads = getattr(self.hf_text_config, "num_attention_heads", 0)
        return num_heads // parallel_config.tensor_parallel_size

    def get_num_layers(self, parallel_config: "ParallelConfig") -> int:
        total_num_hidden_layers = self.hf_text_config.num_hidden_layers
        return total_num_hidden_layers // parallel_config.pipeline_parallel_size


class CacheConfig:
    """Configuration for the KV cache.

    Args:
        block_size: Size of a cache block in number of tokens.
        gpu_memory_utilization: Fraction of GPU memory to use for the
            vLLM execution.
        swap_space: Size of the CPU swap space per GPU (in GiB).
        cache_dtype: Data type for kv cache storage.
        num_gpu_blocks_override: Number of GPU blocks to use. This overrides the
            profiled num_gpu_blocks if specified. Does nothing if None.
    """

    def __init__(
        self,
        block_size: int,
        gpu_memory_utilization: float,
        swap_space: int,
        cache_dtype: str,
        num_gpu_blocks_override: Optional[int] = None,
        sliding_window: Optional[int] = None,
        enable_prefix_caching: bool = False,
    ) -> None:
        self.block_size = block_size
        self.gpu_memory_utilization = gpu_memory_utilization
        self.swap_space_bytes = swap_space * _GB
        self.num_gpu_blocks_override = num_gpu_blocks_override
        self.cache_dtype = cache_dtype
        self.sliding_window = sliding_window
        self.enable_prefix_caching = enable_prefix_caching
        self._verify_args()
        self._verify_cache_dtype()
        self._verify_prefix_caching()

        # Will be set after profiling.
        self.num_gpu_blocks = None
        self.num_cpu_blocks = None

    def metrics_info(self):
        # convert cache_config to dict(key: str, value: str) for prometheus
        # metrics info
        return {key: str(value) for key, value in self.__dict__.items()}

    def _verify_args(self) -> None:
        if self.gpu_memory_utilization > 1.0:
            raise ValueError(
                "GPU memory utilization must be less than 1.0. Got "
                f"{self.gpu_memory_utilization}.")

    def _verify_cache_dtype(self) -> None:
        if self.cache_dtype == "auto":
            pass
        elif self.cache_dtype in ("fp8", "fp8_e4m3", "fp8_e5m2"):
            logger.info(
                "Using fp8 data type to store kv cache. It reduces the GPU "
                "memory footprint and boosts the performance. "
                "Meanwhile, it may cause accuracy drop without a proper "
                "scaling factor")
        else:
            raise ValueError(f"Unknown kv cache dtype: {self.cache_dtype}")

    def _verify_prefix_caching(self) -> None:
        if not self.enable_prefix_caching:
            return

        if self.sliding_window is not None:
            raise NotImplementedError(
                "Prefix caching is not supported with sliding window. "
                "Run with --disable-sliding-window to use prefix caching.")
        if self.cache_dtype == "fp8":
            raise NotImplementedError(
                "Prefix caching is not supported for fp8 cache_dtype. "
                "Run with --kv-cache-dtype auto to use prefix caching.")

    def verify_with_parallel_config(
        self,
        parallel_config: "ParallelConfig",
    ) -> None:
        total_cpu_memory = get_cpu_memory()
        # FIXME(woosuk): Here, it is assumed that the GPUs in a tensor parallel
        # group are in the same node. However, the GPUs may span multiple nodes.
        num_gpus_per_node = parallel_config.tensor_parallel_size
        cpu_memory_usage = self.swap_space_bytes * num_gpus_per_node

        msg = (f"{cpu_memory_usage / _GB:.2f} GiB out of "
               f"the {total_cpu_memory / _GB:.2f} GiB total CPU memory is "
               "allocated for the swap space.")
        if cpu_memory_usage > 0.7 * total_cpu_memory:
            raise ValueError("Too large swap space. " + msg)
        elif cpu_memory_usage > 0.4 * total_cpu_memory:
            logger.warning("Possibly too large swap space. %s", msg)


@dataclass
class TokenizerPoolConfig:
    """Configuration for the tokenizer pool.

    Args:
        pool_size: Number of tokenizer workers in the pool.
        pool_type: Type of the pool.
        extra_config: Additional config for the pool.
            The way the config will be used depends on the
            pool type.
    """
    pool_size: int
    pool_type: str
    extra_config: dict

    def __post_init__(self):
        if self.pool_type not in ("ray", ):
            raise ValueError(f"Unknown pool type: {self.pool_type}")
        if not isinstance(self.extra_config, dict):
            raise ValueError("extra_config must be a dictionary.")

    @classmethod
    def create_config(
        cls, tokenizer_pool_size: int, tokenizer_pool_type: str,
        tokenizer_pool_extra_config: Optional[Union[str, dict]]
    ) -> Optional["TokenizerPoolConfig"]:
        """Create a TokenizerPoolConfig from the given parameters.

        If tokenizer_pool_size is 0, return None.

        Args:
            tokenizer_pool_size: Number of tokenizer workers in the pool.
            tokenizer_pool_type: Type of the pool.
            tokenizer_pool_extra_config: Additional config for the pool.
                The way the config will be used depends on the
                pool type. This can be a JSON string (will be parsed).
        """
        if tokenizer_pool_size:
            if isinstance(tokenizer_pool_extra_config, str):
                tokenizer_pool_extra_config_parsed = json.loads(
                    tokenizer_pool_extra_config)
            else:
                tokenizer_pool_extra_config_parsed = (
                    tokenizer_pool_extra_config or {})
            tokenizer_pool_config = cls(tokenizer_pool_size,
                                        tokenizer_pool_type,
                                        tokenizer_pool_extra_config_parsed)
        else:
            tokenizer_pool_config = None
        return tokenizer_pool_config


class LoadFormat(str, enum.Enum):
    AUTO = "auto"
    PT = "pt"
    SAFETENSORS = "safetensors"
    NPCACHE = "npcache"
    DUMMY = "dummy"
    TENSORIZER = "tensorizer"
    SHARDED_STATE = "sharded_state"
    BITSANDBYTES = "bitsandbytes"


@dataclass
class LoadConfig:
    """
        download_dir: Directory to download and load the weights, default to the
            default cache directory of huggingface.
        load_format: The format of the model weights to load:
            "auto" will try to load the weights in the safetensors format and
                fall back to the pytorch bin format if safetensors format is
                not available.
            "pt" will load the weights in the pytorch bin format.
            "safetensors" will load the weights in the safetensors format.
            "npcache" will load the weights in pytorch format and store
                a numpy cache to speed up the loading.
            "dummy" will initialize the weights with random values, which is
                mainly for profiling.
            "tensorizer" will use CoreWeave's tensorizer library for
                fast weight loading.
    """

    load_format: Union[str, LoadFormat, "BaseModelLoader"] = LoadFormat.AUTO
    download_dir: Optional[str] = None
    model_loader_extra_config: Optional[Union[str, dict]] = field(
        default_factory=dict)

    def __post_init__(self):
        model_loader_extra_config = self.model_loader_extra_config or {}
        if isinstance(model_loader_extra_config, str):
            self.model_loader_extra_config = json.loads(
                model_loader_extra_config)
        self._verify_load_format()

    def _verify_load_format(self) -> None:
        if not isinstance(self.load_format, str):
            return

        load_format = self.load_format.lower()
        self.load_format = LoadFormat(load_format)

        rocm_not_supported_load_format: List[str] = []
        if is_hip() and load_format in rocm_not_supported_load_format:
            rocm_supported_load_format = [
                f for f in LoadFormat.__members__
                if (f not in rocm_not_supported_load_format)
            ]
            raise ValueError(
                f"load format '{load_format}' is not supported in ROCm. "
                f"Supported load formats are "
                f"{rocm_supported_load_format}")


class ParallelConfig:
    """Configuration for the distributed execution.

    Args:
        pipeline_parallel_size: Number of pipeline parallel groups.
        tensor_parallel_size: Number of tensor parallel groups.
        worker_use_ray: Deprecated, use distributed_executor_backend instead.
        max_parallel_loading_workers: Maximum number of multiple batches
            when load model sequentially. To avoid RAM OOM when using tensor
            parallel and large models.
        disable_custom_all_reduce: Disable the custom all-reduce kernel and
            fall back to NCCL.
        tokenizer_pool_config: Config for the tokenizer pool.
            If None, will use synchronous tokenization.
        ray_workers_use_nsight: Whether to profile Ray workers with nsight, see
            https://docs.ray.io/en/latest/ray-observability/user-guides/profiling.html#profiling-nsight-profiler.
        placement_group: ray distributed model workers placement group.
        distributed_executor_backend: Backend to use for distributed model
            workers, either "ray" or "mp" (multiprocessing). If either
            pipeline_parallel_size or tensor_parallel_size is greater than 1,
            will default to "ray" if Ray is installed or "mp" otherwise.
    """

    def __init__(
        self,
        pipeline_parallel_size: int,
        tensor_parallel_size: int,
        worker_use_ray: Optional[bool] = None,
        max_parallel_loading_workers: Optional[int] = None,
        disable_custom_all_reduce: bool = False,
        tokenizer_pool_config: Optional[TokenizerPoolConfig] = None,
        ray_workers_use_nsight: bool = False,
        placement_group: Optional["PlacementGroup"] = None,
        distributed_executor_backend: Optional[str] = None,
    ) -> None:
        self.pipeline_parallel_size = pipeline_parallel_size
        self.tensor_parallel_size = tensor_parallel_size
        self.distributed_executor_backend = distributed_executor_backend
        self.max_parallel_loading_workers = max_parallel_loading_workers
        self.disable_custom_all_reduce = disable_custom_all_reduce
        self.tokenizer_pool_config = tokenizer_pool_config
        self.ray_workers_use_nsight = ray_workers_use_nsight
        self.placement_group = placement_group

        self.world_size = pipeline_parallel_size * self.tensor_parallel_size
        if worker_use_ray:
            if self.distributed_executor_backend is None:
                self.distributed_executor_backend = "ray"
            elif self.distributed_executor_backend != "ray":
                raise ValueError(f"worker-use-ray can't be used with "
                                 f"distributed executor backend "
                                 f"'{self.distributed_executor_backend}'.")

        if self.distributed_executor_backend is None and self.world_size > 1:
            # We use multiprocessing by default if world_size fits on the
            # current node and we aren't in a ray placement group.

            from vllm.executor import ray_utils
            backend = "mp"
            ray_found = ray_utils.ray is not None
            if cuda_device_count_stateless() < self.world_size:
                if not ray_found:
                    raise ValueError("Unable to load Ray which is "
                                     "required for multi-node inference")
                backend = "ray"
            elif ray_found:
                if self.placement_group:
                    backend = "ray"
                else:
                    from ray import is_initialized as ray_is_initialized
                    if ray_is_initialized():
                        from ray.util import get_current_placement_group
                        if get_current_placement_group():
                            backend = "ray"
            self.distributed_executor_backend = backend
            logger.info("Defaulting to use %s for distributed inference",
                        backend)
        # If CUDA_VISIBLE_DEVICES is set on ROCm prior to vLLM init,
        # propagate changes to HIP_VISIBLE_DEVICES (conversion handled by
        # the update_environment_variables function)
        if is_hip() and envs.CUDA_VISIBLE_DEVICES:
            update_environment_variables(
                {"CUDA_VISIBLE_DEVICES": envs.CUDA_VISIBLE_DEVICES})

        self._verify_args()

    def _verify_args(self) -> None:
        if self.pipeline_parallel_size > 1:
            raise NotImplementedError(
                "Pipeline parallelism is not supported yet.")
        if self.distributed_executor_backend not in ("ray", "mp", None):
            raise ValueError(
                "Unrecognized distributed executor backend. Supported values "
                "are 'ray' or 'mp'.")
        if not self.disable_custom_all_reduce and self.world_size > 1:
            if is_hip():
                self.disable_custom_all_reduce = True
                logger.info(
                    "Disabled the custom all-reduce kernel because it is not "
                    "supported on AMD GPUs.")
            elif self.pipeline_parallel_size > 1:
                self.disable_custom_all_reduce = True
                logger.info(
                    "Disabled the custom all-reduce kernel because it is not "
                    "supported with pipeline parallelism.")
        if self.ray_workers_use_nsight and (
                not self.distributed_executor_backend == "ray"):
            raise ValueError("Unable to use nsight profiling unless workers "
                             "run with Ray.")


class SchedulerConfig:
    """Scheduler configuration.

    Args:
        max_num_batched_tokens: Maximum number of tokens to be processed in
            a single iteration.
        max_num_seqs: Maximum number of sequences to be processed in a single
            iteration.
        max_model_len: Maximum length of a sequence (including prompt
            and generated text).
        use_v2_block_manager: Whether to use the BlockSpaceManagerV2 or not.
        num_lookahead_slots: The number of slots to allocate per sequence per
            step, beyond the known token ids. This is used in speculative
            decoding to store KV activations of tokens which may or may not be
            accepted.
        delay_factor: Apply a delay (of delay factor multiplied by previous
            prompt latency) before scheduling next prompt.
        enable_chunked_prefill: If True, prefill requests can be chunked based
            on the remaining max_num_batched_tokens.
<<<<<<< HEAD
        enable_piggybacking: If True, schedule prefill sequences and 
            decode sequences concurrently in a batch.
    """

    def __init__(
        self,
        max_num_batched_tokens: Optional[int],
        max_num_seqs: int,
        max_model_len: int,
        use_v2_block_manager: bool = False,
        num_lookahead_slots: int = 0,
        delay_factor: float = 0.0,
        enable_chunked_prefill: bool = False,
        enable_piggybacking: bool = False,
    ) -> None:
        if enable_piggybacking and not enable_chunked_prefill:
            # This warning can be removed after integrating enable_chunked_prefill and enable_piggybacking flags.
            logger.warning("Setting enable_chunked_prefill to True to enable piggybacking.")
            enable_chunked_prefill = True

=======
        embedding_mode: Whether the running model is for embedding.
        preemption_mode: Whether to perform preemption by swapping or 
            recomputation. If not specified, we determine the mode as follows:
            We use recomputation by default since it incurs lower overhead than
            swapping. However, when the sequence group has multiple sequences
            (e.g., beam search), recomputation is not currently supported. In
            such a case, we use swapping instead.
    """

    def __init__(self,
                 max_num_batched_tokens: Optional[int],
                 max_num_seqs: int,
                 max_model_len: int,
                 use_v2_block_manager: bool = False,
                 num_lookahead_slots: int = 0,
                 delay_factor: float = 0.0,
                 enable_chunked_prefill: bool = False,
                 embedding_mode: Optional[bool] = False,
                 preemption_mode: Optional[str] = None) -> None:
>>>>>>> 60df2350
        if max_num_batched_tokens is not None:
            self.max_num_batched_tokens = max_num_batched_tokens
        else:
            if enable_chunked_prefill:
                # It is the values that have the best balance between ITL
                # and TTFT on A100. Note it is not optimized for throughput.
                self.max_num_batched_tokens = 512
            elif embedding_mode:
                # For embedding, choose specific value for higher throughput
                self.max_num_batched_tokens = max(
                    max_model_len, _EMBEDDING_MODEL_MAX_NUM_BATCHED_TOKENS)
            else:
                # If max_model_len is too short, use 2048 as the default value
                # for higher throughput.
                self.max_num_batched_tokens = max(max_model_len, 2048)
        if enable_chunked_prefill:
            logger.info("Chunked prefill is enabled (EXPERIMENTAL).")

        self.max_num_seqs = max_num_seqs
        self.max_model_len = max_model_len
        self.use_v2_block_manager = use_v2_block_manager
        self.num_lookahead_slots = num_lookahead_slots
        self.delay_factor = delay_factor
        self.chunked_prefill_enabled = enable_chunked_prefill
<<<<<<< HEAD
        self.piggybacking_enabled = enable_piggybacking
        if self.chunked_prefill_enabled and not self.piggybacking_enabled:
            raise NotImplementedError("prefill-chunking without piggybacking is not implemented yet.")

=======
        self.embedding_mode = embedding_mode
        self.preemption_mode = preemption_mode
>>>>>>> 60df2350
        self._verify_args()

    def _verify_args(self) -> None:
        if (self.max_num_batched_tokens < self.max_model_len
                and not self.chunked_prefill_enabled):
            raise ValueError(
                f"max_num_batched_tokens ({self.max_num_batched_tokens}) is "
                f"smaller than max_model_len ({self.max_model_len}). "
                "This effectively limits the maximum sequence length to "
                "max_num_batched_tokens and makes vLLM reject longer "
                "sequences. Please increase max_num_batched_tokens or "
                "decrease max_model_len.")

        if self.max_num_batched_tokens < self.max_num_seqs:
            raise ValueError(
                f"max_num_batched_tokens ({self.max_num_batched_tokens}) must "
                "be greater than or equal to max_num_seqs "
                f"({self.max_num_seqs}).")

        if self.num_lookahead_slots < 0:
            raise ValueError(
                "num_lookahead_slots "
                f"({self.num_lookahead_slots}) must be greater than or "
                "equal to 0.")


class DeviceConfig:

    def __init__(self, device: str = "auto") -> None:
        if device == "auto":
            # Automated device type detection
            if is_neuron():
                self.device_type = "neuron"
            elif is_hpu():
                self.device_type = "hpu"
            elif is_openvino():
                self.device_type = "openvino"
            elif is_tpu():
                self.device_type = "tpu"
            elif is_cpu():
                self.device_type = "cpu"
            elif is_xpu():
                self.device_type = "xpu"
            else:
                # We don't call torch.cuda.is_available() here to
                # avoid initializing CUDA before workers are forked
                self.device_type = "cuda"
        else:
            # Device type is assigned explicitly
            self.device_type = device

        # Some device types require processing inputs on CPU
        if self.device_type in ["neuron", "openvino"]:
            self.device = torch.device("cpu")
        elif self.device_type in ["tpu"]:
            self.device = None
        else:
            # Set device with device type
            self.device = torch.device(self.device_type)


class SpeculativeConfig:
    """Configuration for speculative decoding.

    The configuration is currently specialized to draft-model speculative
    decoding with top-1 proposals.
    """

    @staticmethod
    def maybe_create_spec_config(
        target_model_config: ModelConfig,
        target_parallel_config: ParallelConfig,
        target_dtype: str,
        speculative_model: Optional[str],
        speculative_draft_tensor_parallel_size: Optional[int],
        num_speculative_tokens: Optional[int],
        speculative_max_model_len: Optional[int],
        enable_chunked_prefill: bool,
        use_v2_block_manager: bool,
        speculative_disable_by_batch_size: Optional[int],
        ngram_prompt_lookup_max: Optional[int],
        ngram_prompt_lookup_min: Optional[int],
        draft_token_acceptance_method: str,
        typical_acceptance_sampler_posterior_threshold: Optional[float],
        typical_acceptance_sampler_posterior_alpha: Optional[float],
    ) -> Optional["SpeculativeConfig"]:
        """Create a SpeculativeConfig if possible, else return None.

        This function attempts to create a SpeculativeConfig object based on the
        provided parameters. If the necessary conditions are met, it returns an
        instance of SpeculativeConfig. Otherwise, it returns None.

        Args:
            target_model_config (ModelConfig): The configuration of the target
                model.
            target_parallel_config (ParallelConfig): The parallel configuration
                for the target model.
            target_dtype (str): The data type used for the target model.
            speculative_model (Optional[str]): The name of the speculative
                model, if provided.
            speculative_draft_tensor_parallel_size (Optional[int]): The degree
                of the tensor parallelism for the draft model.
            num_speculative_tokens (Optional[int]): The number of speculative
                tokens, if provided. Will default to the number in the draft
                model config if present, otherwise is required.
            speculative_max_model_len (Optional[int]): The maximum model len of
                the speculative model. Used when testing the ability to skip
                speculation for some sequences.
            enable_chunked_prefill (bool): Whether vLLM is configured to use
                chunked prefill or not. Used for raising an error since its not
                yet compatible with spec decode.
            use_v2_block_manager (bool): Whether vLLM is configured to use the
                v2 block manager or not. Used for raising an error since the v2
                block manager is required with spec decode.
            speculative_disable_by_batch_size (Optional[int]): Disable
                speculative decoding for new incoming requests when the number
                of enqueue requests  is larger than this value, if provided.
            ngram_prompt_lookup_max (Optional[int]): Max size of ngram token
                window, if provided.
            ngram_prompt_lookup_min (Optional[int]): Min size of ngram token
                window, if provided.
            draft_token_acceptance_method (str): The method to use for
                accepting draft tokens. This can take two possible
                values 'rejection_sampler' and 'typical_acceptance_sampler'
                for RejectionSampler and TypicalAcceptanceSampler
                respectively.
            typical_acceptance_sampler_posterior_threshold (Optional[float]):
                A threshold value that sets a lower bound on the posterior
                probability of a token in the target model for it to be
                accepted. This threshold is used only when we use the 
                TypicalAcceptanceSampler for token acceptance.
            typical_acceptance_sampler_posterior_alpha (Optional[float]):
                A scaling factor for the entropy-based threshold in the
                TypicalAcceptanceSampler.
    
        Returns:
            Optional["SpeculativeConfig"]: An instance of SpeculativeConfig if
                the necessary conditions are met, else None.
        """

        if speculative_model is None:
            if num_speculative_tokens is not None:
                raise ValueError("num_speculative_tokens was provided without "
                                 "speculative_model.")
            return None

        if (speculative_disable_by_batch_size is not None
                and speculative_disable_by_batch_size < 2):
            raise ValueError("Expect the batch size threshold of disabling "
                             "speculative decoding is > 1, but got "
                             f"{speculative_disable_by_batch_size=}")

        if enable_chunked_prefill:
            raise ValueError(
                "Speculative decoding and chunked prefill are "
                f"currently mutually exclusive ({enable_chunked_prefill=}).")

        if not use_v2_block_manager:
            raise ValueError(
                "Speculative decoding requires usage of the V2 "
                "block manager. Enable it with --use-v2-block-manager.")

        # TODO: The user should be able to specify revision/quantization/max
        # model len for the draft model. It is not currently supported.
        draft_revision = None
        draft_code_revision = None
        draft_quantization = None

        if speculative_model == "[ngram]":
            if ngram_prompt_lookup_min is None:
                ngram_prompt_lookup_min = 1
            if ngram_prompt_lookup_max is None or ngram_prompt_lookup_max < 1:
                raise ValueError(f"{ngram_prompt_lookup_max=} must be > 0")
            if ngram_prompt_lookup_min < 1:
                raise ValueError(f"{ngram_prompt_lookup_min=} must be > 0")
            if ngram_prompt_lookup_min > ngram_prompt_lookup_max:
                raise ValueError(f"{ngram_prompt_lookup_min=} cannot be "
                                 f"larger than {ngram_prompt_lookup_max=}")

            # TODO: current we still need extract vocab_size from target model
            # config, in future, we may try refactor it out, and set
            # draft related config as None here.
            draft_model_config = target_model_config
            draft_parallel_config = target_parallel_config
        else:
            ngram_prompt_lookup_max = 0
            ngram_prompt_lookup_min = 0
            draft_model_config = ModelConfig(
                model=speculative_model,
                tokenizer=target_model_config.tokenizer,
                tokenizer_mode=target_model_config.tokenizer_mode,
                trust_remote_code=target_model_config.trust_remote_code,
                dtype=target_model_config.dtype,
                seed=target_model_config.seed,
                revision=draft_revision,
                code_revision=draft_code_revision,
                tokenizer_revision=target_model_config.tokenizer_revision,
                max_model_len=None,
                quantization=draft_quantization,
                enforce_eager=target_model_config.enforce_eager,
                max_seq_len_to_capture=target_model_config.
                max_seq_len_to_capture,
                max_logprobs=target_model_config.max_logprobs,
            )

            draft_hf_config = draft_model_config.hf_config
            if (draft_hf_config.model_type == "mlp_speculator"
                    and target_parallel_config.world_size != 1):
                # MLPSpeculator TP support will be added very soon
                raise ValueError(
                    "Speculative decoding with mlp_speculator models does not "
                    "yet support distributed inferencing (TP > 1).")

            if (num_speculative_tokens is not None
                    and hasattr(draft_hf_config, "num_lookahead_tokens")):
                draft_hf_config.num_lookahead_tokens = num_speculative_tokens

            n_predict = getattr(draft_hf_config, "n_predict", None)
            if n_predict is not None:
                if num_speculative_tokens is None:
                    # Default to max value defined in draft model config.
                    num_speculative_tokens = n_predict
                elif num_speculative_tokens > n_predict:
                    # Verify provided value doesn't exceed the maximum
                    # supported by the draft model.
                    raise ValueError(
                        "This speculative model supports a maximum of "
                        f"num_speculative_tokens={n_predict}, but "
                        f"{num_speculative_tokens=} was provided.")

            draft_model_config.max_model_len = (
                SpeculativeConfig._maybe_override_draft_max_model_len(
                    speculative_max_model_len,
                    draft_model_config.max_model_len,
                    target_model_config.max_model_len,
                ))

            draft_parallel_config = (
                SpeculativeConfig.create_draft_parallel_config(
                    target_parallel_config,
                    speculative_draft_tensor_parallel_size))

        if num_speculative_tokens is None:
            raise ValueError(
                "num_speculative_tokens must be provided with "
                "speculative_model unless the draft model config contains an "
                "n_predict parameter.")

        if typical_acceptance_sampler_posterior_threshold is None:
            typical_acceptance_sampler_posterior_threshold = 0.09
        if typical_acceptance_sampler_posterior_alpha is None:
            typical_acceptance_sampler_posterior_alpha = 0.3

        return SpeculativeConfig(
            draft_model_config,
            draft_parallel_config,
            num_speculative_tokens,
            speculative_disable_by_batch_size,
            ngram_prompt_lookup_max,
            ngram_prompt_lookup_min,
            draft_token_acceptance_method=draft_token_acceptance_method,
            typical_acceptance_sampler_posterior_threshold=\
                typical_acceptance_sampler_posterior_threshold,
            typical_acceptance_sampler_posterior_alpha=\
                typical_acceptance_sampler_posterior_alpha,
        )

    @staticmethod
    def _maybe_override_draft_max_model_len(
        speculative_max_model_len: Optional[int],
        draft_max_model_len: int,
        target_max_model_len: int,
    ) -> int:
        """Determine the max sequence len for the draft model. This is usually
        the draft_max_model_len, but may be the target_max_model_len if it is
        less than the draft_max_model_len, or may be speculative_max_model_len
        if it is specified.

        This is necessary so that sequences do not exceed the capacity of the
        draft model or the target model.

        speculative_max_model_len is mainly used for testing that sequences can
        skip speculation.
        """

        if speculative_max_model_len is not None:

            if speculative_max_model_len > draft_max_model_len:
                raise ValueError(f"{speculative_max_model_len=} cannot be "
                                 f"larger than {draft_max_model_len=}")

            if speculative_max_model_len > target_max_model_len:
                raise ValueError(f"{speculative_max_model_len=} cannot be "
                                 f"larger than {target_max_model_len=}")

            return speculative_max_model_len

        return min(
            draft_max_model_len,
            target_max_model_len,
        )

    @staticmethod
    def create_draft_parallel_config(
        target_parallel_config: ParallelConfig,
        speculative_draft_tensor_parallel_size: Optional[int]
    ) -> ParallelConfig:
        """Create a parallel config for use by the draft worker.

        This is mostly a copy of the target parallel config, except the tp_size.
        """
        if speculative_draft_tensor_parallel_size is None:
            speculative_draft_tensor_parallel_size = \
                  target_parallel_config.tensor_parallel_size
        elif speculative_draft_tensor_parallel_size != 1:
            # TODO(wooyeon): allow tp values larger than 1
            raise ValueError(
                f"{speculative_draft_tensor_parallel_size=} cannot be"
                f"other value than 1")

        draft_parallel_config = ParallelConfig(
            pipeline_parallel_size=target_parallel_config.
            pipeline_parallel_size,
            tensor_parallel_size=speculative_draft_tensor_parallel_size,
            distributed_executor_backend=target_parallel_config.
            distributed_executor_backend,
            max_parallel_loading_workers=target_parallel_config.
            max_parallel_loading_workers,
            disable_custom_all_reduce=target_parallel_config.
            disable_custom_all_reduce,
            tokenizer_pool_config=target_parallel_config.tokenizer_pool_config,
            ray_workers_use_nsight=target_parallel_config.
            ray_workers_use_nsight,
            placement_group=target_parallel_config.placement_group,
        )

        return draft_parallel_config

    def __init__(
        self,
        draft_model_config: ModelConfig,
        draft_parallel_config: ParallelConfig,
        num_speculative_tokens: int,
        speculative_disable_by_batch_size: Optional[int],
        ngram_prompt_lookup_max: Optional[int],
        ngram_prompt_lookup_min: Optional[int],
        draft_token_acceptance_method: str,
        typical_acceptance_sampler_posterior_threshold: float,
        typical_acceptance_sampler_posterior_alpha: float,
    ):
        """Create a SpeculativeConfig object.

        Args:
            draft_model_config: ModelConfig for the draft model.
            draft_parallel_config: ParallelConfig for the draft model.
            num_speculative_tokens: The number of tokens to sample from the
                draft model before scoring with the target model.
            speculative_disable_by_batch_size: Disable speculative
                decoding for new incoming requests when the number of
                enqueue requests is larger than this value.
            ngram_prompt_lookup_max: Max size of ngram token window.
            ngram_prompt_lookup_min: Min size of ngram token window.
            draft_token_acceptance_method (str): The method to use for
                accepting draft tokens. This can take two possible
                values 'rejection_sampler' and 'typical_acceptance_sampler'
                for RejectionSampler and TypicalAcceptanceSampler
                respectively.
            typical_acceptance_sampler_posterior_threshold (Optional[float]):
                A threshold value that sets a lower bound on the posterior
                probability of a token in the target model for it to be
                accepted. This threshold is used only when we use the 
                TypicalAcceptanceSampler for token acceptance.
            typical_acceptance_sampler_posterior_alpha (Optional[float]):
                A scaling factor for the entropy-based threshold in the
                TypicalAcceptanceSampler.
        """
        self.draft_model_config = draft_model_config
        self.draft_parallel_config = draft_parallel_config
        self.num_speculative_tokens = num_speculative_tokens
        self.speculative_disable_by_batch_size = \
            speculative_disable_by_batch_size
        self.ngram_prompt_lookup_max = ngram_prompt_lookup_max or 0
        self.ngram_prompt_lookup_min = ngram_prompt_lookup_min or 0
        self.draft_token_acceptance_method = draft_token_acceptance_method
        self.typical_acceptance_sampler_posterior_threshold = \
            typical_acceptance_sampler_posterior_threshold
        self.typical_acceptance_sampler_posterior_alpha = \
            typical_acceptance_sampler_posterior_alpha

        self._verify_args()

    def _verify_args(self) -> None:
        if self.num_speculative_tokens <= 0:
            raise ValueError("Expected num_speculative_tokens to be greater "
                             f"than zero ({self.num_speculative_tokens}).")

        if self.draft_model_config:
            self.draft_model_config.verify_with_parallel_config(
                self.draft_parallel_config)
            # Validate and set draft token acceptance related settings.

        if (self.draft_token_acceptance_method is None):
            raise ValueError("draft_token_acceptance_method is not set. "
                             "Expected values are rejection_sampler or "
                             "typical_acceptance_sampler.")

        if (self.draft_token_acceptance_method != 'rejection_sampler'
                and self.draft_token_acceptance_method !=
                'typical_acceptance_sampler'):
            raise ValueError(
                "Expected draft_token_acceptance_method to be either "
                "rejection_sampler or typical_acceptance_sampler. Instead it "
                f"is {self.draft_token_acceptance_method}")

        if (self.typical_acceptance_sampler_posterior_threshold < 0
                or self.typical_acceptance_sampler_posterior_alpha < 0):
            raise ValueError(
                "Expected typical_acceptance_sampler_posterior_threshold "
                "and typical_acceptance_sampler_posterior_alpha to be > 0. "
                "Instead found "
                f"typical_acceptance_sampler_posterior_threshold = "
                f"{self.typical_acceptance_sampler_posterior_threshold} and "
                f"typical_acceptance_sampler_posterior_alpha = "
                f"{self.typical_acceptance_sampler_posterior_alpha}")

    @property
    def num_lookahead_slots(self) -> int:
        """The number of additional slots the scheduler should allocate per
        step, in addition to the slots allocated for each known token.

        This is equal to the number of speculative tokens, as each speculative
        token must be scored.
        """
        return self.num_speculative_tokens

    def __repr__(self) -> str:
        if self.ngram_prompt_lookup_max > 0:
            draft_model = "[ngram]"
        else:
            draft_model = self.draft_model_config.model
        num_spec_tokens = self.num_speculative_tokens
        return f"SpeculativeConfig({draft_model=}, {num_spec_tokens=})"


@dataclass
class LoRAConfig:
    max_lora_rank: int
    max_loras: int
    fully_sharded_loras: bool = False
    max_cpu_loras: Optional[int] = None
    lora_dtype: Optional[torch.dtype] = None
    lora_extra_vocab_size: int = 256
    # This is a constant.
    lora_vocab_padding_size: ClassVar[int] = 256
    long_lora_scaling_factors: Optional[Tuple[float]] = None

    def __post_init__(self):
        # Keep this in sync with csrc/punica/bgmv/bgmv_config.h
        possible_max_ranks = (8, 16, 32, 64)
        possible_lora_extra_vocab_size = (0, 256, 512)
        if self.max_lora_rank not in possible_max_ranks:
            raise ValueError(
                f"max_lora_rank ({self.max_lora_rank}) must be one of "
                f"{possible_max_ranks}.")
        if self.lora_extra_vocab_size not in possible_lora_extra_vocab_size:
            raise ValueError(
                f"lora_extra_vocab_size ({self.lora_extra_vocab_size}) "
                f"must be one of {possible_lora_extra_vocab_size}.")
        if self.max_loras < 1:
            raise ValueError(f"max_loras ({self.max_loras}) must be >= 1.")
        if self.max_cpu_loras is None:
            self.max_cpu_loras = self.max_loras
        elif self.max_cpu_loras < self.max_loras:
            raise ValueError(
                f"max_cpu_loras ({self.max_cpu_loras}) must be >= "
                f"max_loras ({self.max_loras})")

    def verify_with_model_config(self, model_config: ModelConfig):
        if self.lora_dtype in (None, "auto"):
            self.lora_dtype = model_config.dtype
        elif isinstance(self.lora_dtype, str):
            self.lora_dtype = getattr(torch, self.lora_dtype)
        if model_config.quantization and model_config.quantization not in [
                "awq", "gptq"
        ]:
            # TODO support marlin and squeezellm
            logger.warning("%s quantization is not tested with LoRA yet.",
                           model_config.quantization)

    def verify_with_scheduler_config(self, scheduler_config: SchedulerConfig):
        if scheduler_config.max_num_batched_tokens > 65528:
            raise ValueError(
                "Due to limitations of the custom LoRA CUDA kernel, "
                "max_num_batched_tokens must be <= 65528 when "
                "LoRA is enabled.")
        if scheduler_config.chunked_prefill_enabled:
            raise ValueError("LoRA is not supported with chunked prefill yet.")


# TODO: To be replaced by MultiModalConfig.
@dataclass
class VisionLanguageConfig:
    """Configs the input data format and how models should run for
    vision language models."""
    # The input id corresponding to image token.
    image_token_id: int
    # Used for running `run_prefill_max_token`.
    # For models that support varying resolution, this corresponds to
    # worst case scenario (biggest supported resolution).
    image_input_shape: tuple
    image_feature_size: int

    #TODO(ywang96): make this a cached property once we refactor the
    # VisionLanguageConfig class.
    def get_image_token_text(
            self, tokenizer: PreTrainedTokenizerBase) -> Tuple[str, str]:
        """Get the image token placeholder text to be inserted into the 
        text prompt and the string representation of the image token id.
        """
        image_token_str = tokenizer.decode(self.image_token_id)
        return image_token_str * self.image_feature_size, image_token_str

    def as_cli_args_dict(self) -> Dict[str, Any]:
        """Flatten vision language config to pure args.

        Compatible with what llm entrypoint expects.
        """
        result: Dict[str, Any] = {}
        for f in fields(self):
            value = getattr(self, f.name)
            if isinstance(value, enum.Enum):
                result[f.name] = value.name.lower()
            elif isinstance(value, tuple):
                result[f.name] = ",".join([str(item) for item in value])
            else:
                result[f.name] = value

        return result


_STR_DTYPE_TO_TORCH_DTYPE = {
    "half": torch.float16,
    "float16": torch.float16,
    "float": torch.float32,
    "float32": torch.float32,
    "bfloat16": torch.bfloat16,
}

_ROCM_NOT_SUPPORTED_DTYPE: List[str] = []  #


def _get_and_verify_dtype(
    config: PretrainedConfig,
    dtype: Union[str, torch.dtype],
) -> torch.dtype:
    # NOTE: getattr(config, "torch_dtype", torch.float32) is not correct
    # because config.torch_dtype can be None.
    config_dtype = getattr(config, "torch_dtype", None)
    if config_dtype is None:
        config_dtype = torch.float32

    if isinstance(dtype, str):
        dtype = dtype.lower()
        if dtype == "auto":
            if config_dtype == torch.float32:
                if config.model_type == "gemma2":
                    logger.info(
                        "For Gemma 2, we downcast float32 to bfloat16 instead "
                        "of float16 by default. Please specify `dtype` if you "
                        "want to use float16.")
                    torch_dtype = torch.bfloat16
                else:
                    # Following the common practice, we use float16 for float32
                    # models.
                    torch_dtype = torch.float16
            else:
                torch_dtype = config_dtype
        else:
            if dtype not in _STR_DTYPE_TO_TORCH_DTYPE:
                raise ValueError(f"Unknown dtype: {dtype}")
            torch_dtype = _STR_DTYPE_TO_TORCH_DTYPE[dtype]
    elif isinstance(dtype, torch.dtype):
        torch_dtype = dtype
    else:
        raise ValueError(f"Unknown dtype: {dtype}")

    # Verify the dtype.
    if torch_dtype != config_dtype:
        if torch_dtype == torch.float32:
            # Upcasting to float32 is allowed.
            logger.info("Upcasting %s to %s.", config_dtype, torch_dtype)
            pass
        elif config_dtype == torch.float32:
            # Downcasting from float32 to float16 or bfloat16 is allowed.
            logger.info("Downcasting %s to %s.", config_dtype, torch_dtype)
            pass
        else:
            # Casting between float16 and bfloat16 is allowed with a warning.
            logger.warning("Casting %s to %s.", config_dtype, torch_dtype)

    return torch_dtype


def _get_and_verify_max_len(
    hf_config: PretrainedConfig,
    max_model_len: Optional[int],
    disable_sliding_window: bool,
    sliding_window_len: Optional[int],
) -> int:
    """Get and verify the model's maximum length."""
    derived_max_model_len = float("inf")
    possible_keys = [
        # OPT
        "max_position_embeddings",
        # GPT-2
        "n_positions",
        # MPT
        "max_seq_len",
        # ChatGLM2
        "seq_length",
        # Command-R
        "model_max_length",
        # Others
        "max_sequence_length",
        "max_seq_length",
        "seq_len",
    ]
    # Choose the smallest "max_length" from the possible keys.
    max_len_key = None
    for key in possible_keys:
        max_len = getattr(hf_config, key, None)
        if max_len is not None:
            max_len_key = key if max_len < derived_max_model_len \
                else max_len_key
            derived_max_model_len = min(derived_max_model_len, max_len)

    # If sliding window is manually disabled, max_length should be less
    # than the sliding window length in the model config.
    if disable_sliding_window and sliding_window_len is not None:
        max_len_key = "sliding_window" \
            if sliding_window_len < derived_max_model_len else max_len_key
        derived_max_model_len = min(derived_max_model_len, sliding_window_len)

    # If none of the keys were found in the config, use a default and
    # log a warning.
    if derived_max_model_len == float("inf"):
        if max_model_len is not None:
            # If max_model_len is specified, we use it.
            return max_model_len

        default_max_len = 2048
        logger.warning(
            "The model's config.json does not contain any of the following "
            "keys to determine the original maximum length of the model: "
            "%s. Assuming the model's maximum length is %d.", possible_keys,
            default_max_len)
        derived_max_model_len = default_max_len

    rope_scaling = getattr(hf_config, "rope_scaling", None)
    # The correct one should be "longrope", kept "su" here
    # to be backward compatible
    if rope_scaling is not None and rope_scaling["type"] != "su" \
        and rope_scaling["type"] != "longrope":
        if disable_sliding_window:
            # TODO(robertgshaw): Find a model that supports rope_scaling
            # with sliding window to see if this case should be allowed.
            raise NotImplementedError(
                "Disabling sliding window is not supported for models "
                "with rope_scaling. Please raise an issue so we can "
                "investigate.")
        assert "factor" in rope_scaling
        scaling_factor = rope_scaling["factor"]
        if rope_scaling["type"] == "yarn":
            derived_max_model_len = rope_scaling[
                "original_max_position_embeddings"]
        derived_max_model_len *= scaling_factor

    # If the user specified a max length, make sure it is smaller than the
    # derived length from the HF model config.
    if max_model_len is None:
        max_model_len = int(derived_max_model_len)
    elif max_model_len > derived_max_model_len:
        # Some models might have a separate key for specifying model_max_length
        # that will be bigger than derived_max_model_len. We compare user input
        # with model_max_length and allow this override when it's smaller.
        model_max_length = getattr(hf_config, "model_max_length", None)
        if model_max_length is not None and max_model_len <= model_max_length:
            if disable_sliding_window:
                # TODO(robertgshaw): Find a model that has model_max_length
                # with sliding window to see if this case should be allowed.
                raise NotImplementedError(
                    "Disabling sliding window is not supported for models "
                    "model_max_length in the config. Please raise an issue "
                    "so we can investigate.")
            pass
        else:
            raise ValueError(
                f"User-specified max_model_len ({max_model_len}) is greater "
                "than the derived max_model_len "
                f"({max_len_key}={derived_max_model_len} or model_max_length="
                f"{model_max_length} in model's config.json). This may lead "
                "to incorrect model outputs or CUDA errors. Make sure the "
                "value is correct and within the model context size.")
    return int(max_model_len)


def get_served_model_name(model: str,
                          served_model_name: Optional[Union[str, List[str]]]):
    """
    If the input is a non-empty list, the first model_name in 
    `served_model_name` is taken. 
    If the input is a non-empty string, it is used directly. 
    For cases where the input is either an empty string or an 
    empty list, the fallback is to use `self.model`.
    """
    if not served_model_name:
        return model
    if isinstance(served_model_name, list):
        return served_model_name[0]
    return served_model_name


@dataclass
class DecodingConfig:
    """Dataclass which contains the decoding strategy of the engine"""

    # Which guided decoding algo to use. 'outlines' / 'lm-format-enforcer'
    guided_decoding_backend: str = 'outlines'

    def __post_init__(self):
        valid_guided_backends = ['outlines', 'lm-format-enforcer']
        backend = self.guided_decoding_backend
        if backend not in valid_guided_backends:
            raise ValueError(f"Invalid guided_decoding_backend '{backend},"
                             f"must be one of {valid_guided_backends}")


@dataclass
class ObservabilityConfig:
    """Configuration for observability."""
    otlp_traces_endpoint: Optional[str] = None

    def __post_init__(self):
        if not is_otel_installed() and self.otlp_traces_endpoint is not None:
            raise ValueError("OpenTelemetry packages must be installed before "
                             "configuring 'otlp_traces_endpoint'")


@dataclass(frozen=True)
class EngineConfig:
    """Dataclass which contains all engine-related configuration. This
    simplifies passing around the distinct configurations in the codebase.
    """

    model_config: ModelConfig
    cache_config: CacheConfig
    parallel_config: ParallelConfig
    scheduler_config: SchedulerConfig
    device_config: DeviceConfig
    load_config: LoadConfig
    lora_config: Optional[LoRAConfig]
    vision_language_config: Optional[VisionLanguageConfig]
    speculative_config: Optional[SpeculativeConfig]
    decoding_config: Optional[DecodingConfig]
    observability_config: Optional[ObservabilityConfig]

    def __post_init__(self):
        """Verify configs are valid & consistent with each other.
        """
        self.model_config.verify_with_parallel_config(self.parallel_config)
        self.cache_config.verify_with_parallel_config(self.parallel_config)

        if self.lora_config:
            self.lora_config.verify_with_model_config(self.model_config)
            self.lora_config.verify_with_scheduler_config(
                self.scheduler_config)

    def to_dict(self):
        """Return the configs as a dictionary, for use in **kwargs.
        """
        return dict(
            (field.name, getattr(self, field.name)) for field in fields(self))<|MERGE_RESOLUTION|>--- conflicted
+++ resolved
@@ -708,28 +708,8 @@
             prompt latency) before scheduling next prompt.
         enable_chunked_prefill: If True, prefill requests can be chunked based
             on the remaining max_num_batched_tokens.
-<<<<<<< HEAD
         enable_piggybacking: If True, schedule prefill sequences and 
             decode sequences concurrently in a batch.
-    """
-
-    def __init__(
-        self,
-        max_num_batched_tokens: Optional[int],
-        max_num_seqs: int,
-        max_model_len: int,
-        use_v2_block_manager: bool = False,
-        num_lookahead_slots: int = 0,
-        delay_factor: float = 0.0,
-        enable_chunked_prefill: bool = False,
-        enable_piggybacking: bool = False,
-    ) -> None:
-        if enable_piggybacking and not enable_chunked_prefill:
-            # This warning can be removed after integrating enable_chunked_prefill and enable_piggybacking flags.
-            logger.warning("Setting enable_chunked_prefill to True to enable piggybacking.")
-            enable_chunked_prefill = True
-
-=======
         embedding_mode: Whether the running model is for embedding.
         preemption_mode: Whether to perform preemption by swapping or 
             recomputation. If not specified, we determine the mode as follows:
@@ -747,9 +727,14 @@
                  num_lookahead_slots: int = 0,
                  delay_factor: float = 0.0,
                  enable_chunked_prefill: bool = False,
+                 enable_piggybacking: bool = False,
                  embedding_mode: Optional[bool] = False,
                  preemption_mode: Optional[str] = None) -> None:
->>>>>>> 60df2350
+        if enable_piggybacking and not enable_chunked_prefill:
+            # This warning can be removed after integrating enable_chunked_prefill and enable_piggybacking flags.
+            logger.warning("Setting enable_chunked_prefill to True to enable piggybacking.")
+            enable_chunked_prefill = True
+
         if max_num_batched_tokens is not None:
             self.max_num_batched_tokens = max_num_batched_tokens
         else:
@@ -774,15 +759,12 @@
         self.num_lookahead_slots = num_lookahead_slots
         self.delay_factor = delay_factor
         self.chunked_prefill_enabled = enable_chunked_prefill
-<<<<<<< HEAD
+        self.embedding_mode = embedding_mode
+        self.preemption_mode = preemption_mode
         self.piggybacking_enabled = enable_piggybacking
         if self.chunked_prefill_enabled and not self.piggybacking_enabled:
             raise NotImplementedError("prefill-chunking without piggybacking is not implemented yet.")
 
-=======
-        self.embedding_mode = embedding_mode
-        self.preemption_mode = preemption_mode
->>>>>>> 60df2350
         self._verify_args()
 
     def _verify_args(self) -> None:
