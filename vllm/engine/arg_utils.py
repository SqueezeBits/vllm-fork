import argparse
import dataclasses
import json
from dataclasses import dataclass
from typing import List, Optional, Tuple, Union

from vllm.config import (CacheConfig, DecodingConfig, DeviceConfig,
                         EngineConfig, LoadConfig, LoRAConfig, ModelConfig,
                         ObservabilityConfig, ParallelConfig, SchedulerConfig,
                         SpeculativeConfig, TokenizerPoolConfig,
                         VisionLanguageConfig)
from vllm.model_executor.layers.quantization import QUANTIZATION_METHODS
from vllm.utils import FlexibleArgumentParser, str_to_int_tuple


def nullable_str(val: str):
    if not val or val == "None":
        return None
    return val


@dataclass
class EngineArgs:
    """Arguments for vLLM engine."""
    model: str
    served_model_name: Optional[Union[List[str]]] = None
    tokenizer: Optional[str] = None
    skip_tokenizer_init: bool = False
    tokenizer_mode: str = 'auto'
    trust_remote_code: bool = False
    download_dir: Optional[str] = None
    load_format: str = 'auto'
    dtype: str = 'auto'
    kv_cache_dtype: str = 'auto'
    quantization_param_path: Optional[str] = None
    seed: int = 0
    max_model_len: Optional[int] = None
    worker_use_ray: bool = False
    distributed_executor_backend: Optional[str] = None
    pipeline_parallel_size: int = 1
    tensor_parallel_size: int = 1
    max_parallel_loading_workers: Optional[int] = None
    block_size: int = 128
    enable_prefix_caching: bool = False
    disable_sliding_window: bool = False
    use_v2_block_manager: bool = False
    swap_space: int = 4  # GiB
    gpu_memory_utilization: float = 0.90
    max_num_batched_tokens: Optional[int] = None
    max_num_seqs: int = 256
    max_logprobs: int = 20  # Default value for OpenAI Chat Completions API
    disable_log_stats: bool = False
    revision: Optional[str] = None
    code_revision: Optional[str] = None
    rope_scaling: Optional[dict] = None
    rope_theta: Optional[float] = None
    tokenizer_revision: Optional[str] = None
    quantization: Optional[str] = None
    enforce_eager: bool = False
    max_context_len_to_capture: Optional[int] = None
    max_seq_len_to_capture: int = 8192
    disable_custom_all_reduce: bool = False
    tokenizer_pool_size: int = 0
    tokenizer_pool_type: str = "ray"
    tokenizer_pool_extra_config: Optional[dict] = None
    enable_lora: bool = False
    max_loras: int = 1
    max_lora_rank: int = 16
    fully_sharded_loras: bool = False
    lora_extra_vocab_size: int = 256
    long_lora_scaling_factors: Optional[Tuple[float]] = None
    lora_dtype: str = 'auto'
    max_cpu_loras: Optional[int] = None
    device: str = 'auto'
    ray_workers_use_nsight: bool = False
    num_gpu_blocks_override: Optional[int] = None
    num_lookahead_slots: int = 0
    model_loader_extra_config: Optional[dict] = None
<<<<<<< HEAD
    enable_chunked_prefill: bool = False
    enable_piggybacking: bool = False
=======
    preemption_mode: Optional[str] = None
>>>>>>> 60df2350

    # Related to Vision-language models such as llava
    image_token_id: Optional[int] = None
    image_input_shape: Optional[str] = None
    image_feature_size: Optional[int] = None

    scheduler_delay_factor: float = 0.0

    guided_decoding_backend: str = 'outlines'
    # Speculative decoding configuration.
    speculative_model: Optional[str] = None
    speculative_draft_tensor_parallel_size: Optional[int] = None
    num_speculative_tokens: Optional[int] = None
    speculative_max_model_len: Optional[int] = None
    speculative_disable_by_batch_size: Optional[int] = None
    ngram_prompt_lookup_max: Optional[int] = None
    ngram_prompt_lookup_min: Optional[int] = None
    spec_decoding_acceptance_method: str = 'rejection_sampler'
    typical_acceptance_sampler_posterior_threshold: Optional[float] = None
    typical_acceptance_sampler_posterior_alpha: Optional[float] = None
    qlora_adapter_name_or_path: Optional[str] = None

    otlp_traces_endpoint: Optional[str] = None

    def __post_init__(self):
        if self.tokenizer is None:
            self.tokenizer = self.model

    @staticmethod
    def add_cli_args_for_vlm(
            parser: FlexibleArgumentParser) -> FlexibleArgumentParser:
        parser.add_argument('--image-token-id',
                            type=int,
                            default=None,
                            help=('Input id for image token.'))
        parser.add_argument(
            '--image-input-shape',
            type=nullable_str,
            default=None,
            help=('The biggest image input shape (worst for memory footprint) '
                  'given an input type. Only used for vLLM\'s profile_run.'))
        parser.add_argument(
            '--image-feature-size',
            type=int,
            default=None,
            help=('The image feature size along the context dimension.'))

        return parser

    @staticmethod
    def add_cli_args(parser: FlexibleArgumentParser) -> FlexibleArgumentParser:
        """Shared CLI arguments for vLLM engine."""

        # Model arguments
        parser.add_argument(
            '--model',
            type=str,
            default='facebook/opt-125m',
            help='Name or path of the huggingface model to use.')
        parser.add_argument(
            '--tokenizer',
            type=nullable_str,
            default=EngineArgs.tokenizer,
            help='Name or path of the huggingface tokenizer to use. '
            'If unspecified, model name or path will be used.')
        parser.add_argument(
            '--skip-tokenizer-init',
            action='store_true',
            help='Skip initialization of tokenizer and detokenizer')
        parser.add_argument(
            '--revision',
            type=nullable_str,
            default=None,
            help='The specific model version to use. It can be a branch '
            'name, a tag name, or a commit id. If unspecified, will use '
            'the default version.')
        parser.add_argument(
            '--code-revision',
            type=nullable_str,
            default=None,
            help='The specific revision to use for the model code on '
            'Hugging Face Hub. It can be a branch name, a tag name, or a '
            'commit id. If unspecified, will use the default version.')
        parser.add_argument(
            '--tokenizer-revision',
            type=nullable_str,
            default=None,
            help='Revision of the huggingface tokenizer to use. '
            'It can be a branch name, a tag name, or a commit id. '
            'If unspecified, will use the default version.')
        parser.add_argument(
            '--tokenizer-mode',
            type=str,
            default=EngineArgs.tokenizer_mode,
            choices=['auto', 'slow'],
            help='The tokenizer mode.\n\n* "auto" will use the '
            'fast tokenizer if available.\n* "slow" will '
            'always use the slow tokenizer.')
        parser.add_argument('--trust-remote-code',
                            action='store_true',
                            help='Trust remote code from huggingface.')
        parser.add_argument('--download-dir',
                            type=nullable_str,
                            default=EngineArgs.download_dir,
                            help='Directory to download and load the weights, '
                            'default to the default cache dir of '
                            'huggingface.')
        parser.add_argument(
            '--load-format',
            type=str,
            default=EngineArgs.load_format,
            choices=[
                'auto', 'pt', 'safetensors', 'npcache', 'dummy', 'tensorizer',
                'bitsandbytes'
            ],
            help='The format of the model weights to load.\n\n'
            '* "auto" will try to load the weights in the safetensors format '
            'and fall back to the pytorch bin format if safetensors format '
            'is not available.\n'
            '* "pt" will load the weights in the pytorch bin format.\n'
            '* "safetensors" will load the weights in the safetensors format.\n'
            '* "npcache" will load the weights in pytorch format and store '
            'a numpy cache to speed up the loading.\n'
            '* "dummy" will initialize the weights with random values, '
            'which is mainly for profiling.\n'
            '* "tensorizer" will load the weights using tensorizer from '
            'CoreWeave. See the Tensorize vLLM Model script in the Examples '
            'section for more information.\n'
            '* "bitsandbytes" will load the weights using bitsandbytes '
            'quantization.\n')
        parser.add_argument(
            '--dtype',
            type=str,
            default=EngineArgs.dtype,
            choices=[
                'auto', 'half', 'float16', 'bfloat16', 'float', 'float32'
            ],
            help='Data type for model weights and activations.\n\n'
            '* "auto" will use FP16 precision for FP32 and FP16 models, and '
            'BF16 precision for BF16 models.\n'
            '* "half" for FP16. Recommended for AWQ quantization.\n'
            '* "float16" is the same as "half".\n'
            '* "bfloat16" for a balance between precision and range.\n'
            '* "float" is shorthand for FP32 precision.\n'
            '* "float32" for FP32 precision.')
        parser.add_argument(
            '--kv-cache-dtype',
            type=str,
            choices=['auto', 'fp8', 'fp8_e5m2', 'fp8_e4m3'],
            default=EngineArgs.kv_cache_dtype,
            help='Data type for kv cache storage. If "auto", will use model '
            'data type. CUDA 11.8+ supports fp8 (=fp8_e4m3) and fp8_e5m2. '
            'ROCm (AMD GPU) supports fp8 (=fp8_e4m3)')
        parser.add_argument(
            '--quantization-param-path',
            type=nullable_str,
            default=None,
            help='Path to the JSON file containing the KV cache '
            'scaling factors. This should generally be supplied, when '
            'KV cache dtype is FP8. Otherwise, KV cache scaling factors '
            'default to 1.0, which may cause accuracy issues. '
            'FP8_E5M2 (without scaling) is only supported on cuda version'
            'greater than 11.8. On ROCm (AMD GPU), FP8_E4M3 is instead '
            'supported for common inference criteria.')
        parser.add_argument('--max-model-len',
                            type=int,
                            default=EngineArgs.max_model_len,
                            help='Model context length. If unspecified, will '
                            'be automatically derived from the model config.')
        parser.add_argument(
            '--guided-decoding-backend',
            type=str,
            default='outlines',
            choices=['outlines', 'lm-format-enforcer'],
            help='Which engine will be used for guided decoding'
            ' (JSON schema / regex etc) by default. Currently support '
            'https://github.com/outlines-dev/outlines and '
            'https://github.com/noamgat/lm-format-enforcer.'
            ' Can be overridden per request via guided_decoding_backend'
            ' parameter.')
        # Parallel arguments
        parser.add_argument(
            '--distributed-executor-backend',
            choices=['ray', 'mp'],
            default=EngineArgs.distributed_executor_backend,
            help='Backend to use for distributed serving. When more than 1 GPU '
            'is used, will be automatically set to "ray" if installed '
            'or "mp" (multiprocessing) otherwise.')
        parser.add_argument(
            '--worker-use-ray',
            action='store_true',
            help='Deprecated, use --distributed-executor-backend=ray.')
        parser.add_argument('--pipeline-parallel-size',
                            '-pp',
                            type=int,
                            default=EngineArgs.pipeline_parallel_size,
                            help='Number of pipeline stages.')
        parser.add_argument('--tensor-parallel-size',
                            '-tp',
                            type=int,
                            default=EngineArgs.tensor_parallel_size,
                            help='Number of tensor parallel replicas.')
        parser.add_argument(
            '--max-parallel-loading-workers',
            type=int,
            default=EngineArgs.max_parallel_loading_workers,
            help='Load model sequentially in multiple batches, '
            'to avoid RAM OOM when using tensor '
            'parallel and large models.')
        parser.add_argument(
            '--ray-workers-use-nsight',
            action='store_true',
            help='If specified, use nsight to profile Ray workers.')
        # KV cache arguments
        parser.add_argument('--block-size',
                            type=int,
                            default=EngineArgs.block_size,
                            choices=[8, 16, 32, 64, 128],
                            help='Token block size for contiguous chunks of '
                            'tokens.')

        parser.add_argument('--enable-prefix-caching',
                            action='store_true',
                            help='Enables automatic prefix caching.')
        parser.add_argument('--disable-sliding-window',
                            action='store_true',
                            help='Disables sliding window, '
                            'capping to sliding window size')
        parser.add_argument('--use-v2-block-manager',
                            action='store_true',
                            help='Use BlockSpaceMangerV2.')
        parser.add_argument(
            '--num-lookahead-slots',
            type=int,
            default=EngineArgs.num_lookahead_slots,
            help='Experimental scheduling config necessary for '
            'speculative decoding. This will be replaced by '
            'speculative config in the future; it is present '
            'to enable correctness tests until then.')

        parser.add_argument('--seed',
                            type=int,
                            default=EngineArgs.seed,
                            help='Random seed for operations.')
        parser.add_argument('--swap-space',
                            type=int,
                            default=EngineArgs.swap_space,
                            help='CPU swap space size (GiB) per GPU.')
        parser.add_argument(
            '--gpu-memory-utilization',
            type=float,
            default=EngineArgs.gpu_memory_utilization,
            help='The fraction of GPU memory to be used for the model '
            'executor, which can range from 0 to 1. For example, a value of '
            '0.5 would imply 50%% GPU memory utilization. If unspecified, '
            'will use the default value of 0.9.')
        parser.add_argument(
            '--num-gpu-blocks-override',
            type=int,
            default=None,
            help='If specified, ignore GPU profiling result and use this number'
            'of GPU blocks. Used for testing preemption.')
        parser.add_argument('--max-num-batched-tokens',
                            type=int,
                            default=EngineArgs.max_num_batched_tokens,
                            help='Maximum number of batched tokens per '
                            'iteration.')
        parser.add_argument('--max-num-seqs',
                            type=int,
                            default=EngineArgs.max_num_seqs,
                            help='Maximum number of sequences per iteration.')
        parser.add_argument(
            '--max-logprobs',
            type=int,
            default=EngineArgs.max_logprobs,
            help=('Max number of log probs to return logprobs is specified in'
                  ' SamplingParams.'))
        parser.add_argument('--disable-log-stats',
                            action='store_true',
                            help='Disable logging statistics.')
        # Quantization settings.
        parser.add_argument('--quantization',
                            '-q',
                            type=nullable_str,
                            choices=[*QUANTIZATION_METHODS, None],
                            default=EngineArgs.quantization,
                            help='Method used to quantize the weights. If '
                            'None, we first check the `quantization_config` '
                            'attribute in the model config file. If that is '
                            'None, we assume the model weights are not '
                            'quantized and use `dtype` to determine the data '
                            'type of the weights.')
        parser.add_argument('--rope-scaling',
                            default=None,
                            type=json.loads,
                            help='RoPE scaling configuration in JSON format. '
                            'For example, {"type":"dynamic","factor":2.0}')
        parser.add_argument('--rope-theta',
                            default=None,
                            type=float,
                            help='RoPE theta. Use with `rope_scaling`. In '
                            'some cases, changing the RoPE theta improves the '
                            'performance of the scaled model.')
        parser.add_argument('--enforce-eager',
                            action='store_true',
                            help='Always use eager-mode PyTorch. If False, '
                            'will use eager mode and CUDA graph in hybrid '
                            'for maximal performance and flexibility.')
        parser.add_argument('--max-context-len-to-capture',
                            type=int,
                            default=EngineArgs.max_context_len_to_capture,
                            help='Maximum context length covered by CUDA '
                            'graphs. When a sequence has context length '
                            'larger than this, we fall back to eager mode. '
                            '(DEPRECATED. Use --max-seq-len-to-capture instead'
                            ')')
        parser.add_argument('--max-seq-len-to-capture',
                            type=int,
                            default=EngineArgs.max_seq_len_to_capture,
                            help='Maximum sequence length covered by CUDA '
                            'graphs. When a sequence has context length '
                            'larger than this, we fall back to eager mode.')
        parser.add_argument('--disable-custom-all-reduce',
                            action='store_true',
                            default=EngineArgs.disable_custom_all_reduce,
                            help='See ParallelConfig.')
        parser.add_argument('--tokenizer-pool-size',
                            type=int,
                            default=EngineArgs.tokenizer_pool_size,
                            help='Size of tokenizer pool to use for '
                            'asynchronous tokenization. If 0, will '
                            'use synchronous tokenization.')
        parser.add_argument('--tokenizer-pool-type',
                            type=str,
                            default=EngineArgs.tokenizer_pool_type,
                            help='Type of tokenizer pool to use for '
                            'asynchronous tokenization. Ignored '
                            'if tokenizer_pool_size is 0.')
        parser.add_argument('--tokenizer-pool-extra-config',
                            type=nullable_str,
                            default=EngineArgs.tokenizer_pool_extra_config,
                            help='Extra config for tokenizer pool. '
                            'This should be a JSON string that will be '
                            'parsed into a dictionary. Ignored if '
                            'tokenizer_pool_size is 0.')
        # LoRA related configs
        parser.add_argument('--enable-lora',
                            action='store_true',
                            help='If True, enable handling of LoRA adapters.')
        parser.add_argument('--max-loras',
                            type=int,
                            default=EngineArgs.max_loras,
                            help='Max number of LoRAs in a single batch.')
        parser.add_argument('--max-lora-rank',
                            type=int,
                            default=EngineArgs.max_lora_rank,
                            help='Max LoRA rank.')
        parser.add_argument(
            '--lora-extra-vocab-size',
            type=int,
            default=EngineArgs.lora_extra_vocab_size,
            help=('Maximum size of extra vocabulary that can be '
                  'present in a LoRA adapter (added to the base '
                  'model vocabulary).'))
        parser.add_argument(
            '--lora-dtype',
            type=str,
            default=EngineArgs.lora_dtype,
            choices=['auto', 'float16', 'bfloat16', 'float32'],
            help=('Data type for LoRA. If auto, will default to '
                  'base model dtype.'))
        parser.add_argument(
            '--long-lora-scaling-factors',
            type=nullable_str,
            default=EngineArgs.long_lora_scaling_factors,
            help=('Specify multiple scaling factors (which can '
                  'be different from base model scaling factor '
                  '- see eg. Long LoRA) to allow for multiple '
                  'LoRA adapters trained with those scaling '
                  'factors to be used at the same time. If not '
                  'specified, only adapters trained with the '
                  'base model scaling factor are allowed.'))
        parser.add_argument(
            '--max-cpu-loras',
            type=int,
            default=EngineArgs.max_cpu_loras,
            help=('Maximum number of LoRAs to store in CPU memory. '
                  'Must be >= than max_num_seqs. '
                  'Defaults to max_num_seqs.'))
        parser.add_argument(
            '--fully-sharded-loras',
            action='store_true',
            help=('By default, only half of the LoRA computation is '
                  'sharded with tensor parallelism. '
                  'Enabling this will use the fully sharded layers. '
                  'At high sequence length, max rank or '
                  'tensor parallel size, this is likely faster.'))
        parser.add_argument("--device",
                            type=str,
                            default=EngineArgs.device,
                            choices=[
                                "auto", "cuda", "neuron", "cpu", "openvino",
                                "hpu", "tpu", "xpu"
                            ],
                            help='Device type for vLLM execution.')

        # Related to Vision-language models such as llava
        parser = EngineArgs.add_cli_args_for_vlm(parser)

        parser.add_argument(
            '--scheduler-delay-factor',
            type=float,
            default=EngineArgs.scheduler_delay_factor,
            help='Apply a delay (of delay factor multiplied by previous'
            'prompt latency) before scheduling next prompt.')
        parser.add_argument(
            '--enable-chunked-prefill',
            action='store_true',
            help='If set, the prefill requests can be chunked based on the '
            'max_num_batched_tokens.')

        parser.add_argument(
            '--speculative-model',
            type=nullable_str,
            default=EngineArgs.speculative_model,
            help=
            'The name of the draft model to be used in speculative decoding.')
        parser.add_argument(
            '--num-speculative-tokens',
            type=int,
            default=EngineArgs.num_speculative_tokens,
            help='The number of speculative tokens to sample from '
            'the draft model in speculative decoding.')
        parser.add_argument(
            '--speculative-draft-tensor-parallel-size',
            '-spec-draft-tp',
            type=int,
            default=EngineArgs.speculative_draft_tensor_parallel_size,
            help='Number of tensor parallel replicas for '
            'the draft model in speculative decoding.')

        parser.add_argument(
            '--speculative-max-model-len',
            type=int,
            default=EngineArgs.speculative_max_model_len,
            help='The maximum sequence length supported by the '
            'draft model. Sequences over this length will skip '
            'speculation.')

        parser.add_argument(
            '--speculative-disable-by-batch-size',
            type=int,
            default=EngineArgs.speculative_disable_by_batch_size,
            help='Disable speculative decoding for new incoming requests '
            'if the number of enqueue requests is larger than this value.')

        parser.add_argument(
            '--ngram-prompt-lookup-max',
            type=int,
            default=EngineArgs.ngram_prompt_lookup_max,
            help='Max size of window for ngram prompt lookup in speculative '
            'decoding.')

        parser.add_argument(
            '--ngram-prompt-lookup-min',
            type=int,
            default=EngineArgs.ngram_prompt_lookup_min,
            help='Min size of window for ngram prompt lookup in speculative '
            'decoding.')

        parser.add_argument(
            '--spec-decoding-acceptance-method',
            type=str,
            default=EngineArgs.spec_decoding_acceptance_method,
            choices=['rejection_sampler', 'typical_acceptance_sampler'],
            help='Specify the acceptance method to use during draft token '
            'verification in speculative decoding. Two types of acceptance '
            'routines are supported: '
            '1) RejectionSampler which does not allow changing the '
            'acceptance rate of draft tokens, '
            '2) TypicalAcceptanceSampler which is configurable, allowing for '
            'a higher acceptance rate at the cost of lower quality, '
            'and vice versa.')

        parser.add_argument(
            '--typical-acceptance-sampler-posterior-threshold',
            type=float,
            default=EngineArgs.typical_acceptance_sampler_posterior_threshold,
            help='Set the lower bound threshold for the posterior '
            'probability of a token to be accepted. This threshold is '
            'used by the TypicalAcceptanceSampler to make sampling decisions '
            'during speculative decoding. Defaults to 0.09')

        parser.add_argument(
            '--typical-acceptance-sampler-posterior-alpha',
            type=float,
            default=EngineArgs.typical_acceptance_sampler_posterior_alpha,
            help='A scaling factor for the entropy-based threshold for token '
            'acceptance in the TypicalAcceptanceSampler. Typically defaults '
            'to sqrt of --typical-acceptance-sampler-posterior-threshold '
            'i.e. 0.3')

        parser.add_argument('--model-loader-extra-config',
                            type=nullable_str,
                            default=EngineArgs.model_loader_extra_config,
                            help='Extra config for model loader. '
                            'This will be passed to the model loader '
                            'corresponding to the chosen load_format. '
                            'This should be a JSON string that will be '
                            'parsed into a dictionary.')
        parser.add_argument(
            '--preemption-mode',
            type=str,
            default=None,
            help='If \'recompute\', the engine performs preemption by block '
            'swapping; If \'swap\', the engine performs preemption by block '
            'swapping.')

        parser.add_argument(
            "--served-model-name",
            nargs="+",
            type=str,
            default=None,
            help="The model name(s) used in the API. If multiple "
            "names are provided, the server will respond to any "
            "of the provided names. The model name in the model "
            "field of a response will be the first name in this "
            "list. If not specified, the model name will be the "
            "same as the `--model` argument. Noted that this name(s)"
            "will also be used in `model_name` tag content of "
            "prometheus metrics, if multiple names provided, metrics"
            "tag will take the first one.")
        parser.add_argument('--qlora-adapter-name-or-path',
                            type=str,
                            default=None,
                            help='Name or path of the QLoRA adapter.')

        parser.add_argument(
            '--otlp-traces-endpoint',
            type=str,
            default=None,
            help='Target URL to which OpenTelemetry traces will be sent.')

        return parser

    @classmethod
    def from_cli_args(cls, args: argparse.Namespace):
        # Get the list of attributes of this dataclass.
        attrs = [attr.name for attr in dataclasses.fields(cls)]
        # Set the attributes from the parsed arguments.
        engine_args = cls(**{attr: getattr(args, attr) for attr in attrs})
        return engine_args

    def create_engine_config(self, ) -> EngineConfig:

        # bitsandbytes quantization needs a specific model loader
        # so we make sure the quant method and the load format are consistent
        if (self.quantization == "bitsandbytes" or
            self.qlora_adapter_name_or_path is not None) and \
            self.load_format != "bitsandbytes":
            raise ValueError(
                "BitsAndBytes quantization and QLoRA adapter only support "
                f"'bitsandbytes' load format, but got {self.load_format}")

        if (self.load_format == "bitsandbytes" or
            self.qlora_adapter_name_or_path is not None) and \
            self.quantization != "bitsandbytes":
            raise ValueError(
                "BitsAndBytes load format and QLoRA adapter only support "
                f"'bitsandbytes' quantization, but got {self.quantization}")
        if self.image_token_id is not None:
            if (not self.image_input_shape or not self.image_feature_size):
                raise ValueError(
                    'Specify `image_input_shape` and '
                    '`image_feature_size` together with `image_token_id`.')

            vision_language_config = VisionLanguageConfig(
                image_token_id=self.image_token_id,
                image_input_shape=str_to_int_tuple(self.image_input_shape),
                image_feature_size=self.image_feature_size,
            )
        else:
            vision_language_config = None

        device_config = DeviceConfig(device=self.device)
        model_config = ModelConfig(
            model=self.model,
            tokenizer=self.tokenizer,
            tokenizer_mode=self.tokenizer_mode,
            trust_remote_code=self.trust_remote_code,
            dtype=self.dtype,
            seed=self.seed,
            revision=self.revision,
            code_revision=self.code_revision,
            rope_scaling=self.rope_scaling,
            rope_theta=self.rope_theta,
            tokenizer_revision=self.tokenizer_revision,
            max_model_len=self.max_model_len,
            quantization=self.quantization,
            quantization_param_path=self.quantization_param_path,
            enforce_eager=self.enforce_eager,
            max_context_len_to_capture=self.max_context_len_to_capture,
            max_seq_len_to_capture=self.max_seq_len_to_capture,
            max_logprobs=self.max_logprobs,
            disable_sliding_window=self.disable_sliding_window,
            skip_tokenizer_init=self.skip_tokenizer_init,
            served_model_name=self.served_model_name,
            multimodal_config=vision_language_config)
        cache_config = CacheConfig(
            block_size=self.block_size,
            gpu_memory_utilization=self.gpu_memory_utilization,
            swap_space=self.swap_space,
            cache_dtype=self.kv_cache_dtype,
            num_gpu_blocks_override=self.num_gpu_blocks_override,
            sliding_window=model_config.get_sliding_window(),
            enable_prefix_caching=self.enable_prefix_caching)
        parallel_config = ParallelConfig(
            pipeline_parallel_size=self.pipeline_parallel_size,
            tensor_parallel_size=self.tensor_parallel_size,
            worker_use_ray=self.worker_use_ray,
            max_parallel_loading_workers=self.max_parallel_loading_workers,
            disable_custom_all_reduce=self.disable_custom_all_reduce,
            tokenizer_pool_config=TokenizerPoolConfig.create_config(
                self.tokenizer_pool_size,
                self.tokenizer_pool_type,
                self.tokenizer_pool_extra_config,
            ),
            ray_workers_use_nsight=self.ray_workers_use_nsight,
            distributed_executor_backend=self.distributed_executor_backend)

        speculative_config = SpeculativeConfig.maybe_create_spec_config(
            target_model_config=model_config,
            target_parallel_config=parallel_config,
            target_dtype=self.dtype,
            speculative_model=self.speculative_model,
            speculative_draft_tensor_parallel_size = \
                self.speculative_draft_tensor_parallel_size,
            num_speculative_tokens=self.num_speculative_tokens,
            speculative_disable_by_batch_size=self.
            speculative_disable_by_batch_size,
            speculative_max_model_len=self.speculative_max_model_len,
            enable_chunked_prefill=self.enable_chunked_prefill,
            use_v2_block_manager=self.use_v2_block_manager,
            ngram_prompt_lookup_max=self.ngram_prompt_lookup_max,
            ngram_prompt_lookup_min=self.ngram_prompt_lookup_min,
            draft_token_acceptance_method=\
                self.spec_decoding_acceptance_method,
            typical_acceptance_sampler_posterior_threshold=self.
            typical_acceptance_sampler_posterior_threshold,
            typical_acceptance_sampler_posterior_alpha=self.
            typical_acceptance_sampler_posterior_alpha,
        )

        scheduler_config = SchedulerConfig(
            max_num_batched_tokens=self.max_num_batched_tokens,
            max_num_seqs=self.max_num_seqs,
            max_model_len=model_config.max_model_len,
            use_v2_block_manager=self.use_v2_block_manager,
            num_lookahead_slots=(self.num_lookahead_slots
                                 if speculative_config is None else
                                 speculative_config.num_lookahead_slots),
            delay_factor=self.scheduler_delay_factor,
            enable_chunked_prefill=self.enable_chunked_prefill,
<<<<<<< HEAD
            enable_piggybacking=self.enable_piggybacking,
=======
            embedding_mode=model_config.embedding_mode,
            preemption_mode=self.preemption_mode,
>>>>>>> 60df2350
        )
        lora_config = LoRAConfig(
            max_lora_rank=self.max_lora_rank,
            max_loras=self.max_loras,
            fully_sharded_loras=self.fully_sharded_loras,
            lora_extra_vocab_size=self.lora_extra_vocab_size,
            long_lora_scaling_factors=self.long_lora_scaling_factors,
            lora_dtype=self.lora_dtype,
            max_cpu_loras=self.max_cpu_loras if self.max_cpu_loras
            and self.max_cpu_loras > 0 else None) if self.enable_lora else None

        if self.qlora_adapter_name_or_path is not None and \
            self.qlora_adapter_name_or_path != "":
            if self.model_loader_extra_config is None:
                self.model_loader_extra_config = {}
            self.model_loader_extra_config[
                "qlora_adapter_name_or_path"] = self.qlora_adapter_name_or_path

        load_config = LoadConfig(
            load_format=self.load_format,
            download_dir=self.download_dir,
            model_loader_extra_config=self.model_loader_extra_config,
        )

        decoding_config = DecodingConfig(
            guided_decoding_backend=self.guided_decoding_backend)

        observability_config = ObservabilityConfig(
            otlp_traces_endpoint=self.otlp_traces_endpoint)

        if (model_config.get_sliding_window() is not None
                and scheduler_config.chunked_prefill_enabled
                and not scheduler_config.use_v2_block_manager):
            raise ValueError(
                "Chunked prefill is not supported with sliding window. "
                "Set --disable-sliding-window to disable sliding window.")

        return EngineConfig(
            model_config=model_config,
            cache_config=cache_config,
            parallel_config=parallel_config,
            scheduler_config=scheduler_config,
            device_config=device_config,
            lora_config=lora_config,
            vision_language_config=vision_language_config,
            speculative_config=speculative_config,
            load_config=load_config,
            decoding_config=decoding_config,
            observability_config=observability_config,
        )


@dataclass
class AsyncEngineArgs(EngineArgs):
    """Arguments for asynchronous vLLM engine."""
    engine_use_ray: bool = False
    disable_log_requests: bool = False
    max_log_len: Optional[int] = None

    @staticmethod
    def add_cli_args(parser: FlexibleArgumentParser,
                     async_args_only: bool = False) -> FlexibleArgumentParser:
        if not async_args_only:
            parser = EngineArgs.add_cli_args(parser)
        parser.add_argument('--engine-use-ray',
                            action='store_true',
                            help='Use Ray to start the LLM engine in a '
                            'separate process as the server process.')
        parser.add_argument('--disable-log-requests',
                            action='store_true',
                            help='Disable logging requests.')
        parser.add_argument('--max-log-len',
                            type=int,
                            default=None,
                            help='Max number of prompt characters or prompt '
                            'ID numbers being printed in log.'
                            '\n\nDefault: Unlimited')
        return parser


# These functions are used by sphinx to build the documentation
def _engine_args_parser():
    return EngineArgs.add_cli_args(FlexibleArgumentParser())


def _async_engine_args_parser():
    return AsyncEngineArgs.add_cli_args(FlexibleArgumentParser(),
                                        async_args_only=True)


def _vlm_engine_args_parser():
    return EngineArgs.add_cli_args_for_vlm(FlexibleArgumentParser())<|MERGE_RESOLUTION|>--- conflicted
+++ resolved
@@ -76,12 +76,9 @@
     num_gpu_blocks_override: Optional[int] = None
     num_lookahead_slots: int = 0
     model_loader_extra_config: Optional[dict] = None
-<<<<<<< HEAD
+    preemption_mode: Optional[str] = None
     enable_chunked_prefill: bool = False
     enable_piggybacking: bool = False
-=======
-    preemption_mode: Optional[str] = None
->>>>>>> 60df2350
 
     # Related to Vision-language models such as llava
     image_token_id: Optional[int] = None
@@ -745,12 +742,9 @@
                                  speculative_config.num_lookahead_slots),
             delay_factor=self.scheduler_delay_factor,
             enable_chunked_prefill=self.enable_chunked_prefill,
-<<<<<<< HEAD
-            enable_piggybacking=self.enable_piggybacking,
-=======
             embedding_mode=model_config.embedding_mode,
             preemption_mode=self.preemption_mode,
->>>>>>> 60df2350
+            enable_piggybacking=self.enable_piggybacking,
         )
         lora_config = LoRAConfig(
             max_lora_rank=self.max_lora_rank,
