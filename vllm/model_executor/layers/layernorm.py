--- conflicted
+++ resolved
@@ -4,13 +4,8 @@
 import torch
 import torch.nn as nn
 
-<<<<<<< HEAD
-from vllm import _custom_ops as ops
+from vllm.model_executor.custom_op import CustomOp
 from vllm.utils import is_hpu
-=======
-from vllm.model_executor.custom_op import CustomOp
->>>>>>> db5ec52a
-
 if is_hpu():
     try:
         from habana_frameworks.torch.hpex.normalization import FusedRMSNorm as FusedRMSNorm
