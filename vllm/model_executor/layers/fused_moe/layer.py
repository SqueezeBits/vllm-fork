--- conflicted
+++ resolved
@@ -70,18 +70,13 @@
               x: torch.Tensor,
               router_logits: torch.Tensor,
               top_k: int,
-<<<<<<< HEAD
-              renormalize: bool = True) -> torch.Tensor:
-        if is_hpu():
-            return static_fused_moe(x, layer.w13_weight, layer.w2_weight,
-                                    router_logits, top_k)
-=======
               renormalize: bool = True,
               use_grouped_topk: bool = False,
               num_expert_group: Optional[int] = None,
               topk_group: Optional[int] = None) -> torch.Tensor:
-
->>>>>>> 6ae1597d
+        if is_hpu():
+            return static_fused_moe(x, layer.w13_weight, layer.w2_weight,
+                                    router_logits, top_k)
         return fused_moe(x,
                          layer.w13_weight,
                          layer.w2_weight,
