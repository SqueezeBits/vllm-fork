--- conflicted
+++ resolved
@@ -3,11 +3,7 @@
 import os
 from vllm.config import ParallelConfig
 from vllm.logger import init_logger
-<<<<<<< HEAD
-from vllm.utils import get_ip, is_hip, is_hpu
-=======
-from vllm.utils import get_ip, is_hip, is_xpu
->>>>>>> db5ec52a
+from vllm.utils import get_ip, is_hip, is_hpu, is_xpu
 from vllm.worker.worker_base import WorkerWrapperBase
 
 logger = init_logger(__name__)
