--- conflicted
+++ resolved
@@ -13,11 +13,8 @@
 
 import vllm.hpu.utils as hpu_utils
 
-<<<<<<< HEAD
-=======
 PA_SPLIT_VALUE = (os.environ.get('PA_SPLIT_VALUE', '1') == '1')
 
->>>>>>> 60df2350
 
 def silu_and_mul(output, input):
     d = input.shape[-1] // 2
@@ -26,33 +23,18 @@
     output.copy_(silu(x) * y)
 
 
-<<<<<<< HEAD
-def gelu_new(output, input):
-    raise NotImplementedError
-
-
-def gelu_fast(output, input):
-    raise NotImplementedError
-
-
-def fetch_from_cache(cache, blocks, seq_len, query_heads, kv_heads, permutations = None):
-    blocks_list = blocks.flatten()
-    data = cache.index_select(0, blocks_list)
-    if seq_len > 1:
-        data = data.view(blocks.shape[0], -1, cache.shape[2], cache.shape[3])
-    if permutations is not None:
-        data = data.permute(permutations)
-        if query_heads != kv_heads:
-            data = data.unflatten(1, (kv_heads, 1))
-    return data
-=======
 def fetch_from_cache(cache, blocks, permutations):
     return [
         cache.index_select(0, blocks[:, i]).permute(permutations)
         for i in range(blocks.size(1))
     ]
->>>>>>> 60df2350
 
+def fetch_from_cache_1d(cache, blocks, seq_len):
+    blocks_list = blocks.flatten()
+    data = cache.index_select(0, blocks_list)
+    if seq_len > 1:
+        data = data.view(blocks.shape[0], -1, cache.shape[2], cache.shape[3])
+    return data
 
 @hpu_utils.with_mark_steps
 def paged_attention_v1(query,
@@ -69,13 +51,6 @@
     batch_size, query_heads, _ = query.shape
     _, _, kv_heads, _ = key_cache.shape
     min_inf = torch.finfo(query.dtype).min
-<<<<<<< HEAD
-    mask = (torch.arange(0, seq_len * block_size, dtype=torch.int32, device=key_cache.device)
-            .view(1, -1)
-            .expand(batch_size, -1)
-            .ge(context_lens.view(-1, 1))
-            .view(batch_size, 1, 1, -1))
-=======
     mask = (torch.arange(0,
                          seq_len * block_size,
                          dtype=torch.int32,
@@ -83,18 +58,13 @@
                              batch_size, -1).ge(context_lens.view(-1, 1)).view(
                                  batch_size, 1, 1, -1))
     query.mul_(scale)
->>>>>>> 60df2350
     query = query.unsqueeze(-2)
+    keys = fetch_from_cache(key_cache, block_tables, (0, 2, 3, 1))
     if query_heads != kv_heads:
         query = query.unflatten(1, (kv_heads, -1))
+        keys = [k.unflatten(1, (kv_heads, 1)) for k in keys]
         mask = mask.unsqueeze(2)
 
-<<<<<<< HEAD
-    keys = fetch_from_cache(key_cache, block_tables, seq_len, query_heads, kv_heads, (0, 2, 3, 1))
-    attn_weights = torch.matmul(query, keys).mul_(scale).masked_fill(mask, min_inf).softmax(dim=-1)
-    values = fetch_from_cache(value_cache, block_tables, seq_len, query_heads, kv_heads, (0, 2, 1, 3))
-    attn_weights = torch.matmul(attn_weights, values).squeeze(-2)
-=======
     attn_weights = [torch.matmul(query, k) for k in keys]
     attn_weights = torch.cat(attn_weights, dim=-1)
     if alibi_slopes is not None:
@@ -111,11 +81,11 @@
     if query_heads != kv_heads:
         values = [v.unflatten(1, (kv_heads, 1)) for v in values]
     attn_weights = [torch.matmul(a, v) for a, v in zip(attn_weights, values)]
->>>>>>> 60df2350
     if query_heads != kv_heads:
-        attn_weights = attn_weights.flatten(1, 2)
+        attn_weights = [a.flatten(1, 2) for a in attn_weights]
+    attn_weights = sum(attn_weights)
+    return attn_weights.squeeze(-2)
 
-    return attn_weights
 
 def silu_and_mul_wrapper(x: torch.Tensor) -> torch.Tensor:
     d = x.shape[-1] // 2
