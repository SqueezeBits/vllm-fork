--- conflicted
+++ resolved
@@ -113,13 +113,6 @@
         # Different from paper, but it uses a different permutation in order
         # to obtain the same calculation
         emb = torch.cat((freqs, freqs), dim=-1)
-<<<<<<< HEAD
-        self.register_buffer("cos_cached", emb.cos().to(dtype), persistent=False)
-        self.register_buffer("sin_cached", emb.sin().to(dtype), persistent=False)
-
-    def forward(self, positions: torch.Tensor, query: torch.Tensor, key: torch.Tensor):
-        # TODO(huijong): this naive implementation might have some performance issue
-=======
         self.register_buffer("cos_cached",
                              emb.cos().to(dtype),
                              persistent=False)
@@ -129,14 +122,13 @@
 
     def forward(self, positions: torch.Tensor, query: torch.Tensor,
                 key: torch.Tensor):
->>>>>>> 60df2350
+        # TODO(huijong): this naive implementation might have some performance issue
         if query.dim() == 2:
             query = query.unsqueeze(0)
         if key.dim() == 2:
             key = key.unsqueeze(0)
         if positions.dim() == 1:
             positions = positions.unsqueeze(0)
-<<<<<<< HEAD
         
         max_position = torch.max(positions).item()
         if max_position > self.max_seq_len_cached:
@@ -150,32 +142,6 @@
             sin = sin[positions].unsqueeze(2).to(query.dtype)
                 
             query, key = FusedRoPE.apply(query, cos, sin, 0), FusedRoPE.apply(key, cos, sin, 0)
-=======
-        seq_len = key.shape[-2]
-        if seq_len > self.max_seq_len_cached:
-            self._set_cos_sin_cache(seq_len=seq_len,
-                                    device=query.device,
-                                    dtype=query.dtype)
-
-        cos, sin = self.cos_cached[:seq_len].to(
-            dtype=query.dtype), self.sin_cached[:seq_len].to(dtype=query.dtype)
-        query = query.reshape(
-            (query.shape[0], query.shape[1], query.shape[2] // self.head_size,
-             self.head_size))
-        key = key.reshape((key.shape[0], key.shape[1],
-                           key.shape[2] // self.head_size, self.head_size))
-        if query.device.type == "hpu" and FusedRoPE:
-            if len(positions[0]) == 1:
-                cos = self.cos_cached[positions].unsqueeze(2).to(
-                    dtype=query.dtype)
-                sin = self.sin_cached[positions].unsqueeze(2).to(
-                    dtype=query.dtype)
-            else:
-                cos = cos[positions].unsqueeze(2)
-                sin = sin[positions].unsqueeze(2)
-            query, key = FusedRoPE.apply(query, cos, sin,
-                                         0), FusedRoPE.apply(key, cos, sin, 0)
->>>>>>> 60df2350
         else:
             query, key = apply_rotary_pos_emb(query, key, cos, sin, positions)
         return query.reshape(
